--- conflicted
+++ resolved
@@ -1,54 +1,11 @@
-# KICKAI - Intelligent Football Team Management Bot
-
-<<<<<<< HEAD
-**Architecture:** 🏗️ **8-Agent CrewAI System with Unified Interface**
-
-A sophisticated Telegram bot for Sunday League football team management, featuring intelligent natural language processing, comprehensive player management, and automated financial tracking.
-
-## 🚀 Key Features
-
-- ✅ **8-agent CrewAI system** with unified execution interface
-- ✅ **Natural language processing** for intuitive user interaction
-- ✅ **Comprehensive player management** with FA registration tracking
-- ✅ **Automated financial tracking** and payment processing
-- ✅ **Multi-team support** with isolated configurations
-- ✅ **Real-time notifications** and status reporting
-- ✅ **Advanced error handling** and system monitoring
-
-## 🏗️ Architecture Overview
-
-KICKAI uses a sophisticated 8-agent CrewAI system with **unified execution interface**:
-
-### 🤖 Agent System
-- **Message Processor**: Handles user interface and command parsing
-- **Team Manager**: Strategic coordination and high-level planning  
-- **Player Coordinator**: Operational player management and registration
-- **Finance Manager**: Financial tracking and payment management
-- **Performance Analyst**: Performance analysis and tactical insights
-- **Learning Agent**: Continuous learning and system improvement
-- **Onboarding Agent**: Specialized player onboarding and registration
-- **Command Fallback Agent**: Handles unrecognized commands and fallback scenarios
-
-### 🏛️ Clean Architecture
-```
-src/
-├── agents/           # CrewAI agent definitions
-│   ├── crew_agents.py     # 8-agent CrewAI definitions with unified interface
-│   └── capabilities.py    # Agent capability definitions
-├── core/             # Core system components
-├── domain/           # Business logic and interfaces
-├── services/         # Service layer implementations
-├── telegram/         # Telegram bot handlers
-└── utils/            # Utility functions and helpers
-```
-=======
+# KICKAI - AI-Powered Football Team Management
+
 **Status:** ✅ **PRODUCTION READY** - v1.7.0  
 **Deployment:** 🚀 **Live on Railway**  
 **AI Provider:** 🤖 **Google Gemini (Production) / Ollama (Local)**  
 **Architecture:** 🏗️ **7-Agent CrewAI System with Unified Interface**
 
 A comprehensive AI-powered football team management system with Telegram bot interface, Firebase backend, and intelligent agent orchestration featuring a refined task execution system.
->>>>>>> c324b2a9
 
 ## 🎉 **Production Status**
 
@@ -56,11 +13,7 @@
 - ✅ **Stable Railway deployment** with health monitoring
 - ✅ **Google AI (Gemini) integration** for natural language processing
 - ✅ **Firebase Firestore database** with real-time synchronization
-<<<<<<< HEAD
-- ✅ **8-agent CrewAI system** with unified execution interface
-=======
 - ✅ **7-agent CrewAI system** with unified execution interface
->>>>>>> c324b2a9
 - ✅ **Refined TaskExecutionOrchestrator** with robust agent coordination
 - ✅ **Advanced Memory System** with persistent conversation history
 - ✅ **Intelligent Routing System** with LLM-powered agent selection
@@ -76,7 +29,6 @@
 - ✅ **Unified Command System** with permission-based access control
 - ✅ **Comprehensive Testing Suite** with automated test coverage
 - ✅ **User Preference Learning** with personalized responses
-<<<<<<< HEAD
 
 ## 🏗️ **Architecture Overview**
 
@@ -91,22 +43,6 @@
 6. **Learning Agent** - Continuous learning and system improvement
 7. **Onboarding Agent** - Specialized player onboarding and registration
 
-=======
-
-## 🏗️ **Architecture Overview**
-
-### **Agentic Architecture**
-KICKAI uses a sophisticated 7-agent CrewAI system with **unified execution interface**:
-
-1. **Message Processor** - Primary user interface and command parsing
-2. **Team Manager** - Strategic coordination and high-level planning
-3. **Player Coordinator** - Operational player management and registration
-4. **Performance Analyst** - Performance analysis and tactical insights
-5. **Finance Manager** - Financial tracking and payment management
-6. **Learning Agent** - Continuous learning and system improvement
-7. **Onboarding Agent** - Specialized player onboarding and registration
-
->>>>>>> c324b2a9
 ### **Unified Agent Interface**
 All agents now use a **standardized `execute()` method** for task execution:
 - **Primary Interface**: `agent.execute(description, parameters)` - Unified execution method
@@ -174,11 +110,7 @@
 📖 **For detailed architectural rules and dependency guidelines, see [ARCHITECTURE.md](ARCHITECTURE.md)**
 
 ### **Technology Stack**
-<<<<<<< HEAD
-- **AI Engine**: CrewAI with Google Gemini/OpenAI
-=======
 - **AI Engine**: CrewAI with Google Gemini/OpenAI/Ollama
->>>>>>> c324b2a9
 - **Database**: Firebase Firestore with real-time sync
 - **Bot Platform**: Telegram Bot API
 - **Payment Processing**: Collectiv API integration
@@ -235,40 +167,17 @@
 Send "help" to your Telegram bot to verify it's working.
 
 ## 🏗️ **Local Development**
-<<<<<<< HEAD
-
-### Prerequisites
-- Python 3.11+
-- Firebase project with service account
-- Google AI API key or OpenAI API key
-
-=======
 
 ### Prerequisites
 - Python 3.11+
 - Firebase project with service account
 - Google AI API key (or Ollama for local development)
 
->>>>>>> c324b2a9
 ### Setup
 ```bash
 # Clone repository
 git clone https://github.com/your-username/KICKAI.git
 cd KICKAI
-<<<<<<< HEAD
-
-# Create virtual environment
-python -m venv venv
-source venv/bin/activate  # On Windows: venv\Scripts\activate
-
-# Install dependencies
-pip install -r requirements.txt
-
-# Set up environment variables (SECURE - uses system environment variables)
-python setup_local_environment.py
-# Follow the prompts and set the generated environment variables
-
-=======
 
 # Create virtual environment
 python -m venv venv
@@ -293,7 +202,6 @@
 cp env.local.example .env
 # Edit .env with your configuration
 
->>>>>>> c324b2a9
 # Run tests
 pytest tests/
 
@@ -305,9 +213,6 @@
 PYTHONPATH=src python run_telegram_bot.py
 ```
 
-<<<<<<< HEAD
-**🔒 Security Note**: This setup uses system environment variables instead of `.env` files to keep secrets out of source control. See [ENVIRONMENT_SETUP.md](ENVIRONMENT_SETUP.md) for detailed instructions.
-
 ### Development Workflow
 ```bash
 # Run all tests
@@ -324,6 +229,48 @@
 # Deploy to Railway
 railway up
 ```
+
+### Local Development with Ollama
+
+For local development, KICKAI uses **Ollama** with **Llama 3.1 8B Instruct** for fast, efficient AI processing:
+
+#### **Why Ollama for Local Development?**
+- **Fast**: Local inference with no API latency
+- **Efficient**: 4.7GB model size, perfect for development
+- **Private**: No data sent to external APIs
+- **Cost-effective**: No API costs during development
+- **Reliable**: No internet dependency for AI features
+
+#### **Ollama Setup**
+```bash
+# Download from https://ollama.ai
+
+# Start Ollama service
+ollama serve
+
+# Download the required model
+ollama pull llama3.1:8b-instruct-q4_0
+
+# Test the setup
+python test_ollama_setup.py
+```
+
+#### **Environment Configuration**
+```bash
+# Copy local development config
+cp env.local.example .env
+
+# Key settings for local development:
+AI_PROVIDER=ollama
+AI_MODEL_NAME=llama3.1:8b-instruct-q4_0
+ENVIRONMENT=development
+```
+
+#### **Model Performance**
+- **Response Time**: ~2-5 seconds for typical queries
+- **Memory Usage**: ~8GB RAM during inference
+- **Quality**: Excellent for development and testing
+- **Context Length**: 8K tokens (sufficient for most tasks)
 
 ## 🆕 **Latest Features (v1.7.0)**
 
@@ -397,20 +344,32 @@
 
 ## 🛠️ **Development Setup**
 
-### **Environment Configuration**
-```bash
-# Set up environment variables securely
-python setup_local_environment.py
+### **Install Ollama**
+```bash
+# Download from https://ollama.ai
+
+# Start Ollama service
+ollama serve
+
+# Download the required model
+ollama pull llama3.1:8b-instruct-q4_0
+
+# Test the setup
+python test_ollama_setup.py
+```
+
+#### **Environment Configuration**
+```bash
+# Copy local development config
+cp env.local.example .env
 
 # Key settings for local development:
-export AI_PROVIDER=google_gemini
-export AI_MODEL_NAME=gemini-pro
-export ENVIRONMENT=development
-```
-
-**📚 See [ENVIRONMENT_SETUP.md](ENVIRONMENT_SETUP.md) for comprehensive setup instructions.**
-
-### **Model Performance**
+AI_PROVIDER=ollama
+AI_MODEL_NAME=llama3.1:8b-instruct-q4_0
+ENVIRONMENT=development
+```
+
+#### **Model Performance**
 - **Response Time**: ~2-5 seconds for typical queries
 - **Memory Usage**: ~8GB RAM during inference
 - **Quality**: Excellent for development and testing
@@ -425,179 +384,6 @@
 - Multi-agent coordination for complex tasks
 - **Unified execution interface** for all agents
 
-=======
-### Development Workflow
-```bash
-# Run all tests
-pytest
-
-# Run specific test categories
-pytest tests/test_agents/
-pytest tests/test_integration/
-
-# Check code quality
-flake8 src/
-mypy src/
-
-# Deploy to Railway
-railway up
-```
-
-### Local Development with Ollama
-
-For local development, KICKAI uses **Ollama** with **Llama 3.1 8B Instruct** for fast, efficient AI processing:
-
-#### **Why Ollama for Local Development?**
-- **Fast**: Local inference with no API latency
-- **Efficient**: 4.7GB model size, perfect for development
-- **Private**: No data sent to external APIs
-- **Cost-effective**: No API costs during development
-- **Reliable**: No internet dependency for AI features
-
-#### **Ollama Setup**
-```bash
-# Download from https://ollama.ai
-
-# Start Ollama service
-ollama serve
-
-# Download the required model
-ollama pull llama3.1:8b-instruct-q4_0
-
-# Test the setup
-python test_ollama_setup.py
-```
-
-#### **Environment Configuration**
-```bash
-# Copy local development config
-cp env.local.example .env
-
-# Key settings for local development:
-AI_PROVIDER=ollama
-AI_MODEL_NAME=llama3.1:8b-instruct-q4_0
-ENVIRONMENT=development
-```
-
-#### **Model Performance**
-- **Response Time**: ~2-5 seconds for typical queries
-- **Memory Usage**: ~8GB RAM during inference
-- **Quality**: Excellent for development and testing
-- **Context Length**: 8K tokens (sufficient for most tasks)
-
-## 🆕 **Latest Features (v1.7.0)**
-
-### **Refined TaskExecutionOrchestrator**
-- **Unified Interface**: All agents now use standardized `execute()` method
-- **Intelligent Fallbacks**: Robust fallback system for legacy agent interfaces
-- **Enhanced Logging**: Detailed execution tracking with interface identification
-- **Performance Monitoring**: Execution time tracking and analytics
-- **Error Handling**: Comprehensive error reporting with available methods
-
-### **User Preference Learning System**
-- **Persistent Storage**: In-memory storage with JSON persistence and backups
-- **Learning from Interactions**: System learns from user interactions and preferences
-- **Personalized Responses**: Tailored responses based on learned preferences
-- **Communication Style Adaptation**: Formal, casual, concise, or detailed responses
-- **Skill Level Tracking**: Adaptive responses based on user expertise
-
-### **Enhanced Agent System**
-- **Memory-Enhanced Agents**: Agents with pattern learning and memory capabilities
-- **Dynamic Task Decomposition**: LLM-powered task breakdown with recursion limits
-- **Capability-Based Routing**: Intelligent agent selection based on capabilities
-- **Load Balancing**: Agent load management and availability tracking
-- **Analytics Integration**: Comprehensive execution analytics and performance metrics
-
-### **Payment System Integration**
-- **Collectiv API Integration**: Complete payment processing system
-- **Match Fees**: Automated match fee creation and tracking
-- **Membership Fees**: Subscription and membership fee management
-- **Fines System**: Automated fine creation and payment tracking
-- **Payment History**: Comprehensive payment records and analytics
-- **Payment Statistics**: Detailed financial reporting
-
-### **Advanced Onboarding System**
-- **Multi-step Registration**: Guided player onboarding process
-- **Natural Language Processing**: Conversational registration flow
-- **Progress Tracking**: Real-time onboarding progress monitoring
-- **Automated Reminders**: Smart reminder system for incomplete registrations
-- **FA Registration Integration**: Automated FA status checking
-
-### **Unified Command System**
-- **Permission-based Access**: Role-based command access control
-- **Design Pattern Implementation**: Clean, maintainable command architecture
-- **Comprehensive Command Set**: 20+ commands for all team management needs
-- **Error Handling**: Robust error handling and user feedback
-- **Command Logging**: Detailed command execution logging
-
-### **Enhanced Configuration System**
-- **Design Patterns**: Strategy, Factory, Builder, Observer patterns
-- **Multiple Sources**: Environment, file, database configuration
-- **Validation Chain**: Comprehensive configuration validation
-- **Hot Reloading**: Dynamic configuration updates
-- **Environment Detection**: Automatic environment configuration
-
-### **Improved Data Models**
-- **OOP Principles**: Clean, maintainable data models
-- **Validation**: Comprehensive input validation
-- **Factory Methods**: Easy object creation
-- **Type Safety**: Full type annotations
-- **Serialization**: Efficient data serialization
-
-## 📚 **Documentation**
-
-### **Core Documentation**
-- [CODEBASE_INDEX.md](CODEBASE_INDEX.md) - Comprehensive codebase overview
-- [ARCHITECTURE.md](ARCHITECTURE.md) - System architecture and design principles
-- [E2E_TESTING_GUIDE.md](E2E_TESTING_GUIDE.md) - End-to-end testing guide
-
-### **Development Documentation**
-- [CODE_HYGIENE.md](CODE_HYGIENE.md) - Code quality and hygiene guidelines
-- [LOGGING_GUIDE.md](LOGGING_GUIDE.md) - Logging standards and practices
-
-## 🛠️ **Development Setup**
-
-### **Install Ollama**
-```bash
-# Download from https://ollama.ai
-
-# Start Ollama service
-ollama serve
-
-# Download the required model
-ollama pull llama3.1:8b-instruct-q4_0
-
-# Test the setup
-python test_ollama_setup.py
-```
-
-#### **Environment Configuration**
-```bash
-# Copy local development config
-cp env.local.example .env
-
-# Key settings for local development:
-AI_PROVIDER=ollama
-AI_MODEL_NAME=llama3.1:8b-instruct-q4_0
-ENVIRONMENT=development
-```
-
-#### **Model Performance**
-- **Response Time**: ~2-5 seconds for typical queries
-- **Memory Usage**: ~8GB RAM during inference
-- **Quality**: Excellent for development and testing
-- **Context Length**: 8K tokens (sufficient for most tasks)
-
-## 🔧 **Core Features**
-
-### **AI-Powered Natural Language Processing**
-- Understand complex commands like "Create a match against Arsenal on July 1st at 2pm"
-- Intelligent agent selection based on request type
-- Context-aware responses with conversation memory
-- Multi-agent coordination for complex tasks
-- **Unified execution interface** for all agents
-
->>>>>>> c324b2a9
 ### **Player Management System**
 - **Registration**: Automated player onboarding with invite links
 - **Profiles**: Comprehensive player profiles with FA registration status
@@ -714,7 +500,6 @@
 - Integration tests for agent interactions
 - End-to-end tests for complete workflows
 - Performance tests for system optimization
-<<<<<<< HEAD
 
 ### **Running Tests**
 ```bash
@@ -785,78 +570,6 @@
 
 ## Multi-Team Support and Dynamic Team ID Resolution
 
-=======
-
-### **Running Tests**
-```bash
-# Run all tests
-pytest
-
-# Run specific test categories
-pytest tests/test_agents/
-pytest tests/test_integration/
-pytest tests/test_services/
-
-# Run with coverage
-pytest --cov=src tests/
-
-# Check test coverage
-python scripts/check_test_coverage.py
-
-# Run end-to-end tests
-PYTHONPATH=src python run_e2e_tests.py --suite smoke
-PYTHONPATH=src python run_e2e_tests.py --suite comprehensive
-```
-
-## 📊 **Monitoring & Health**
-
-### **Health Checks**
-- Real-time monitoring with structured logging
-- Performance metrics and error tracking
-- Automated alerting for system issues
-
-### **Logging**
-- Structured logging with correlation IDs
-- Performance timing for all operations
-- Error tracking with full stack traces
-- Environment-aware log levels
-
-## 🔒 **Security**
-
-### **Access Control**
-- Role-based permissions (Leadership vs Members)
-- Team isolation for multi-team environments
-- Secure API key management
-- Environment variable protection
-
-### **Data Protection**
-- Firebase security rules
-- Encrypted communication
-- Secure credential storage
-- Audit logging for all operations
-
-## 🤝 **Contributing**
-
-1. Fork the repository
-2. Create a feature branch
-3. Make your changes
-4. Add tests for new functionality
-5. Submit a pull request
-
-## 📄 **License**
-
-This project is licensed under the MIT License - see the [LICENSE](LICENSE) file for details.
-
-## 🆘 **Support**
-
-For support and questions:
-- Check the [ARCHITECTURE.md](ARCHITECTURE.md) for system design
-- Review the [E2E_TESTING_GUIDE.md](E2E_TESTING_GUIDE.md) for testing
-- Open an issue on GitHub
-
-## Multi-Team Support and Dynamic Team ID Resolution
-
->>>>>>> c324b2a9
 KICKAI now supports multiple teams (multi-tenancy) with dynamic team ID resolution for every incoming message. This ensures that all commands, onboarding, and role checks are scoped to the correct team, based on the context of the message.
 
 ### How Team ID is Determined
