--- conflicted
+++ resolved
@@ -2,77 +2,9 @@
 
 ## Overview
 
-<<<<<<< HEAD
+
 The KICKAI system implements a **unified command system** that serves as the single source of truth for all command definitions, permissions, and usage. This document is the **authoritative reference** for all command-related information.
-=======
-The KICKAI system implements a clean, maintainable command architecture using proven design patterns. This replaces multiple overlapping routing systems with a single, clean architecture that provides consistent command processing, permission management, and error handling.
-
-## Current Implementation Status
-
-### ✅ **Fully Implemented Commands**
-
-#### Core Commands
-- `/help` - Show available commands (PUBLIC)
-- `/myinfo` - Show personal information (PUBLIC)
-- `/status` - Check player/team member status (PUBLIC)
-- `/list` - List players/team members (context-aware) (PUBLIC)
-- `/update` - Update personal information (PUBLIC)
-- `/ping` - Check bot status (PUBLIC)
-- `/version` - Show bot version (PUBLIC)
-
-#### Leadership Commands
-- `/addplayer` - Add a new player (LEADERSHIP)
-- `/addmember` - Add a team member (LEADERSHIP)
-- `/approve` - Approve a player (LEADERSHIP)
-- `/reject` - Reject a player application (LEADERSHIP)
-- `/pending` - List players awaiting approval (LEADERSHIP)
-
-#### Match Management Commands
-- `/creatematch` - Create a new match (LEADERSHIP)
-- `/listmatches` - List upcoming matches (PLAYER)
-- `/matchdetails` - Get match details (PLAYER)
-- `/selectsquad` - Select match squad (LEADERSHIP)
-- `/updatematch` - Update match information (LEADERSHIP)
-- `/deletematch` - Delete a match (LEADERSHIP)
-- `/availableplayers` - Get available players for match (LEADERSHIP)
-
-#### Attendance Management Commands
-- `/markattendance` - Mark attendance for a match (PLAYER)
-- `/attendance` - View match attendance (PLAYER)
-- `/attendancehistory` - View attendance history (PLAYER)
-- `/attendanceexport` - Export attendance data (LEADERSHIP)
-
-#### Payment Management Commands
-**Status**: ❌ **REMOVED** - Not a priority for Sunday league team management
-
-**Reason**: Sunday league teams typically focus on match management rather than formal payment tracking.
-
-#### Communication Commands
-- `/announce` - Send announcement to team (LEADERSHIP)
-- `/remind` - Send reminder to players (LEADERSHIP)
-- `/broadcast` - Broadcast message to all chats (LEADERSHIP)
-
-### 🚧 **Partially Implemented Commands**
-
-#### Training Management Commands
-**Status**: ❌ **REMOVED** - Not a priority for Sunday league team management
-
-**Reason**: Sunday league teams typically focus on match management rather than formal training sessions.
-
-## Design Patterns Used
-
-### 1. Command Pattern - Command Objects
-
-**Purpose**: Each command is a separate object that encapsulates the action and its parameters.
-
-**Implementation**: Abstract `Command` base class with concrete command implementations.
-
-**Benefits**:
-- Encapsulation of command logic
-- Easy to add new commands
-- Consistent command structure
-- Testable in isolation
->>>>>>> b152d7ba
+
 
 ## Command Architecture
 
@@ -330,7 +262,7 @@
 ### **Agent Tool Integration**
 Each agent has access to specific tools based on their role:
 
-<<<<<<< HEAD
+
 ```python
 # Example: PLAYER_COORDINATOR tools
 - get_my_status
@@ -366,80 +298,4 @@
 ### **4. Developer Experience**
 - **Clear Guidelines**: Well-defined development patterns
 - **Easy Extension**: Simple process for adding new commands
-- **Comprehensive Reference**: Complete command documentation 
-=======
-## Integration with Access Control
-
-### Chat-Based Access Control
-- **Main Chat**: Only read-only commands allowed
-- **Leadership Chat**: All commands allowed
-- **Private Messages**: Limited command set
-
-### Role-Based Access Control
-- **Public**: Available to everyone
-- **Player**: Available to team members
-- **Leadership**: Available to leadership roles
-- **Admin**: Available to admins only
-
-## Benefits
-
-### 1. Clean Architecture
-- Clear separation of concerns
-- Single responsibility principle
-- Easy to understand and maintain
-- Consistent command structure
-
-### 2. Extensibility
-- Easy to add new commands
-- Flexible permission system
-- Modular command processing
-- Pluggable architecture
-
-### 3. Testability
-- Each command can be tested in isolation
-- Mock dependencies for testing
-- Clear command contracts
-- Comprehensive test coverage
-
-### 4. Maintainability
-- Consistent error handling
-- Centralized command management
-- Clear command documentation
-- Easy debugging
-
-### 5. User Experience
-- Consistent command responses
-- Clear error messages
-- Helpful feedback
-- Intuitive command structure
-
-## Implementation Requirements
-
-### For New Commands
-1. **Create Command Class**: Extend `Command` base class
-2. **Implement Execute Method**: Add command logic
-3. **Set Permission Level**: Choose appropriate permission level
-4. **Register Command**: Add to command registry
-5. **Add Tests**: Write comprehensive tests
-6. **Update Documentation**: Document command usage
-
-### For New Permission Levels
-1. **Create Strategy**: Implement new permission strategy
-2. **Add to Enum**: Add to `PermissionLevel` enum
-3. **Update Factory**: Add strategy to factory method
-4. **Add Tests**: Test permission logic
-5. **Update Documentation**: Document permission requirements
-
-### For Command Modifications
-1. **Update Command**: Modify command implementation
-2. **Update Tests**: Update existing tests
-3. **Update Documentation**: Update command documentation
-4. **Test Integration**: Test with other commands
-5. **Validate Permissions**: Ensure permissions still work correctly
-
-## ❌ Training Management Integration (Removed)
-
-Training management has been removed from the system as it's not a priority for Sunday league team management.
-
-**Focus Areas**: Match management, player registration, and attendance tracking are the core priorities. 
->>>>>>> b152d7ba
+- **Comprehensive Reference**: Complete command documentation 