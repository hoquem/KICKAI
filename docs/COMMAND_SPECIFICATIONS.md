--- conflicted
+++ resolved
@@ -1,193 +1,27 @@
 # KICKAI Command Specifications
 
-**Version:** 4.7  
+**Version:** 4.2  
 **Status:** Production Ready  
 **Last Updated:** July 2025  
-**Architecture:** 12-Agent CrewAI System with Unified Processing
-
-**New in v4.7:** 
-- **REMOVED**: `/budget` command (redundant with payment history)
-- **SIMPLIFIED**: Payment management focused on core payment operations
-- **STREAMLINED**: Removed redundant budget tracking functionality
-
-**Previous Changes (v4.6):**
-- **REMOVED**: `/start` command (replaced by automatic new member welcome messages)
-- **REMOVED**: `/createteam` command (teams created through setup process)
-- **REMOVED**: `/attendanceexport` command (export functionality not needed)
-- **REMOVED**: `/paymentexport` command (export functionality not needed)
-- **REMOVED**: `/logs` command (system administration not needed)
-- **REMOVED**: `/broadcast` command (replaced by `/announce`)
-- **REMOVED**: `/restart` command (system administration not needed)
-- **REMOVED**: `/config` command (system administration not needed)
-- **REMOVED**: `/backup` command (system administration not needed)
-- **REMOVED**: `/maintenance` command (system administration not needed)
-- **REMOVED**: `/diagnostics` command (system administration not needed)
-- **SIMPLIFIED**: Command set focused on core football team management
-- **STREAMLINED**: Removed unnecessary system administration commands
-
-This document defines the expected behavior for all KICKAI bot commands across different scenarios, chat types, and user states, using the latest 12-agent CrewAI architecture.
+**Architecture:** Simplified User Type Logic - Chat-Based Entity Classification
+
+**New in v4.2:** Added `/update` command for self-service information updates (context-aware for players/team members)
+
+This document defines the expected behavior for all KICKAI bot commands across different scenarios, chat types, and user states, using the latest agentic architecture.
 
 ## Table of Contents
 - [Command Overview](#command-overview)
 - [Agentic Architecture](#agentic-architecture)
 - [Chat Types](#chat-types)
 - [User States](#user-states)
-- [Player Onboarding Workflow](#player-onboarding-workflow)
 - [Command Specifications](#command-specifications)
-<<<<<<< HEAD
-  - [Core Commands](#core-commands)
-  - [Player Management Commands](#player-management-commands)
-  - [Team Management Commands](#team-management-commands)
-  - [Training Management Commands](#training-management-commands)
-  - [Match Management Commands](#match-management-commands)
-  - [Attendance Management Commands](#attendance-management-commands)
-  - [Payment Management Commands](#payment-management-commands)
-  - [Communication Commands](#communication-commands)
-  - [Health Monitoring Commands](#health-monitoring-commands)
-=======
   - [/addplayer Command](#addplayer-command)
   - [/update Command](#update-command)
->>>>>>> f67779ca
 - [Command Processing Flow](#command-processing-flow)
-- [Implementation Status](#implementation-status)
 - [Testing Scenarios](#testing-scenarios)
 
 ## Command Overview
 
-<<<<<<< HEAD
-### **Simplified Player Onboarding Workflow**
-
-The KICKAI system uses a **leadership-controlled player onboarding process**:
-
-```mermaid
-graph TD
-    A[Leadership] -->|/addplayer [name] [phone]| B[Create Player Record]
-    B --> C[Generate Invite Link]
-    C --> D[Share Link with Player]
-    D --> E[Player Joins Main Chat]
-    E --> F[System Detects Pending Player]
-    F --> G[Phone Linking Prompt]
-    G --> H[Player Links Phone Number]
-    H --> I[Account Connected]
-    I --> J[Player Uses /update for Details]
-    J --> K[Leadership Approves with /approve]
-```
-
-### **Key Changes in v4.7**
-- ❌ **REMOVED**: `/budget` command (redundant with payment history)
-- ✅ **SIMPLIFIED**: Payment management focused on core operations
-- ✅ **STREAMLINED**: Budget information available through `/payments`
-
-### **Key Changes in v4.6**
-- ❌ **REMOVED**: `/start` command (automatic welcome messages)
-- ❌ **REMOVED**: System administration commands (not needed)
-- ❌ **REMOVED**: Export commands (functionality not required)
-- ✅ **SIMPLIFIED**: Focus on core football team management
-- ✅ **STREAMLINED**: Cleaner, more focused command set
-
-## Player Onboarding Workflow
-
-### **Step 1: Leadership Adds Player**
-```bash
-/addplayer [name] [phone]
-```
-- Leadership creates player record
-- System generates unique invite link
-- Player record status: "pending"
-
-### **Step 2: Player Joins via Invite Link**
-- Player receives invite link from leadership
-- Player joins main chat using the link
-- System automatically detects pending player
-
-### **Step 3: Phone Linking Process**
-- System prompts player to link phone number
-- Player shares contact or types phone number
-- System connects Telegram account to player record
-
-### **Step 4: Player Updates Details**
-```bash
-/update [field] [value]
-```
-- Player can update position, contact info, etc.
-- All changes tracked in player record
-
-### **Step 5: Leadership Approval**
-```bash
-/approve [player_id]
-```
-- Leadership reviews and approves player
-- Player status changes to "active"
-
-## Command Specifications
-
-### Core Commands (✅ Implemented)
-| Command | Description | Main Chat | Leadership Chat | Permission Level | Agent | Status |
-|---------|-------------|-----------|-----------------|------------------|-------|--------|
-| `/help` | Get help and command information | ✅ | ✅ | PUBLIC | HelpAssistant | ✅ Implemented |
-
-### Player Management Commands (✅ Implemented)
-| Command | Description | Main Chat | Leadership Chat | Permission Level | Agent | Status |
-|---------|-------------|-----------|-----------------|------------------|-------|--------|
-| `/myinfo` | View your player information | ✅ | ❌ | PLAYER | PlayerCoordinator | ✅ Implemented |
-| `/status` | Check player status by phone/ID | ✅ | ✅ | PLAYER | PlayerCoordinator | ✅ Implemented |
-| `/update` | Update your player details | ✅ | ❌ | PLAYER | PlayerCoordinator | ✅ Implemented |
-
-### Team Management Commands (✅ Implemented)
-| Command | Description | Main Chat | Leadership Chat | Permission Level | Agent | Status |
-|---------|-------------|-----------|-----------------|------------------|-------|--------|
-| `/addplayer` | Add new player with invite link | ❌ | ✅ | LEADERSHIP | TeamManager | ✅ Implemented |
-| `/addmember` | Add new team member with invite link | ❌ | ✅ | LEADERSHIP | TeamManager | ✅ Implemented |
-| `/approve` | Approve pending player/member | ❌ | ✅ | LEADERSHIP | TeamManager | ✅ Implemented |
-| `/reject` | Reject pending player/member | ❌ | ✅ | LEADERSHIP | TeamManager | ✅ Implemented |
-| `/pending` | List pending approvals | ❌ | ✅ | LEADERSHIP | TeamManager | ✅ Implemented |
-| `/list` | List all players/members | ✅ | ✅ | PLAYER | TeamManager | ✅ Implemented |
-| `/team` | View team information | ❌ | ✅ | LEADERSHIP | TeamManager | ✅ Implemented |
-| `/invite` | Generate invite links | ❌ | ✅ | LEADERSHIP | TeamManager | ✅ Implemented |
-| `/announce` | Send team announcements | ❌ | ✅ | LEADERSHIP | TeamManager | ✅ Implemented |
-
-### Training Management Commands (✅ Implemented)
-| Command | Description | Main Chat | Leadership Chat | Permission Level | Agent | Status |
-|---------|-------------|-----------|-----------------|------------------|-------|--------|
-| `/scheduletraining` | Schedule new training session | ❌ | ✅ | LEADERSHIP | TrainingCoordinator | ✅ Implemented |
-| `/listtrainings` | List upcoming training sessions | ✅ | ✅ | PLAYER | TrainingCoordinator | ✅ Implemented |
-| `/marktraining` | Mark training attendance | ✅ | ❌ | PLAYER | TrainingCoordinator | ✅ Implemented |
-| `/canceltraining` | Cancel training session | ❌ | ✅ | LEADERSHIP | TrainingCoordinator | ✅ Implemented |
-| `/trainingstats` | View training statistics | ❌ | ✅ | LEADERSHIP | TrainingCoordinator | ✅ Implemented |
-| `/mytrainings` | View your training history | ✅ | ❌ | PLAYER | TrainingCoordinator | ✅ Implemented |
-
-### Match Management Commands (✅ Implemented)
-| Command | Description | Main Chat | Leadership Chat | Permission Level | Agent | Status |
-|---------|-------------|-----------|-----------------|------------------|-------|--------|
-| `/creatematch` | Create new match | ❌ | ✅ | LEADERSHIP | MatchManager | ✅ Implemented |
-| `/listmatches` | List upcoming matches | ✅ | ✅ | PLAYER | MatchManager | ✅ Implemented |
-| `/matchstatus` | Check match status | ✅ | ✅ | PLAYER | MatchManager | ✅ Implemented |
-| `/selectsquad` | Select squad for match | ❌ | ✅ | LEADERSHIP | MatchManager | ✅ Implemented |
-
-### Attendance Management Commands (✅ Implemented)
-| Command | Description | Main Chat | Leadership Chat | Permission Level | Agent | Status |
-|---------|-------------|-----------|-----------------|------------------|-------|--------|
-| `/attendance` | View match attendance | ✅ | ❌ | PLAYER | AttendanceManager | ✅ Implemented |
-| `/markattendance` | Mark match attendance | ✅ | ❌ | PLAYER | AttendanceManager | ✅ Implemented |
-| `/attendancehistory` | View attendance history | ✅ | ❌ | PLAYER | AttendanceManager | ✅ Implemented |
-
-### Payment Management Commands (✅ Implemented)
-| Command | Description | Main Chat | Leadership Chat | Permission Level | Agent | Status |
-|---------|-------------|-----------|-----------------|------------------|-------|--------|
-| `/createpayment` | Create payment record | ❌ | ✅ | LEADERSHIP | PaymentManager | ✅ Implemented |
-| `/payments` | View payment history | ❌ | ✅ | LEADERSHIP | PaymentManager | ✅ Implemented |
-| `/markpaid` | Mark payment as paid | ❌ | ✅ | LEADERSHIP | PaymentManager | ✅ Implemented |
-
-### Communication Commands (✅ Implemented)
-| Command | Description | Main Chat | Leadership Chat | Permission Level | Agent | Status |
-|---------|-------------|-----------|-----------------|------------------|-------|--------|
-| `/message` | Send message to team | ❌ | ✅ | LEADERSHIP | CommunicationManager | ✅ Implemented |
-
-### Health Monitoring Commands (✅ Implemented)
-| Command | Description | Main Chat | Leadership Chat | Permission Level | Agent | Status |
-|---------|-------------|-----------|-----------------|------------------|-------|--------|
-| `/health` | Check system health | ❌ | ✅ | LEADERSHIP | SystemInfrastructure | ✅ Implemented |
-=======
 ### Core Commands
 | Command | Description | Main Chat | Leadership Chat | Permission Level | Agent |
 |---------|-------------|-----------|-----------------|------------------|-------|
@@ -218,7 +52,6 @@
 |---------|-------------|-----------|-----------------|------------------|-------|
 | `/health` | System health check | ❌ | ✅ | SYSTEM | SystemInfrastructureAgent |
 | `/version` | Bot version info | ✅ | ✅ | PUBLIC | MessageProcessorAgent |
->>>>>>> f67779ca
 
 ## Agentic Architecture
 
@@ -250,50 +83,9 @@
     P --> Q[User Response]
 ```
 
-### 12-Agent System Responsibilities
-
-#### 1. **IntelligentSystemAgent** (Central Orchestrator)
-- **Primary Role**: Central orchestrator for task decomposition and routing
-- **Responsibilities**:
-  - Task decomposition for complex requests
-  - Agent selection and routing
-  - Result aggregation from multiple agents
-  - System-wide coordination
-- **Tools**: Task decomposition, agent routing, result aggregation
-
-#### 2. **MessageProcessorAgent**
-<<<<<<< HEAD
-- **Primary Commands**: `/start`, `/ping`, `/version`, general natural language
-=======
-- **Primary Commands**: `/version`, general natural language
->>>>>>> f67779ca
-- **Responsibilities**:
-  - Message parsing and intent classification
-  - Context extraction
-  - Simple query responses
-  - Agent routing for complex requests
-- **Tools**: Intent analysis, context extraction, message routing
-
-#### 3. **PlayerCoordinatorAgent**
-- **Primary Commands**: `/info`, `/myinfo`, `/status`, `/register`, `/addplayer`
-- **Responsibilities**:
-  - Player registration and onboarding
-  - Individual player support
-  - Player status tracking
-  - Personal information management
-- **Tools**: Player management, registration, status tracking
-
-#### 4. **TeamAdministratorAgent**
-- **Primary Commands**: `/list`, `/approve`, `/reject`, `/team`, `/invite`
-- **Responsibilities**:
-  - Team administration
-  - Player management
-  - Team coordination
-  - Administrative oversight
-- **Tools**: Team management, player administration, team coordination
-
-<<<<<<< HEAD
-#### 5. **HelpAssistantAgent**
+### Agent Responsibilities
+
+#### 1. **HelpAssistantAgent**
 - **Primary Commands**: `/help`, help-related natural language
 - **Responsibilities**:
   - Context-aware help information
@@ -301,7 +93,37 @@
   - Command availability checking
   - Registration flow guidance
 - **Tools**: `get_user_status`, `get_available_commands`, `format_help_message`
-=======
+
+#### 2. **MessageProcessorAgent**
+- **Primary Commands**: `/version`, general natural language
+- **Responsibilities**:
+  - Message parsing and intent classification
+  - Context extraction
+  - Simple query responses
+  - Agent routing for complex requests
+- **Tools**: Intent analysis, context extraction, message routing
+
+#### 3. **PlayerCoordinatorAgent**
+- **Primary Commands**: `/register`, `/myinfo`, `/status`, `/addplayer`, `/update`
+- **Responsibilities**:
+  - Player registration and onboarding
+  - Individual player support
+  - Player status tracking
+  - Personal information management
+  - Player addition and invite link generation
+  - Player information updates and validation
+- **Tools**: Player management, registration, status tracking, add_player, update_player_info
+
+#### 4. **TeamManagerAgent**
+- **Primary Commands**: `/list`, `/approve`, `/reject`, `/team`, `/invite`, `/announce`, `/update`
+- **Responsibilities**:
+  - Team administration
+  - Player management
+  - Team coordination
+  - Administrative oversight
+  - Team member information updates and role management
+- **Tools**: Team management, player administration, team coordination, update_team_member_info
+
 #### 5. **SystemInfrastructureAgent**
 - **Primary Commands**: `/health`
 - **Responsibilities**:
@@ -344,127 +166,34 @@
     # Execute with CrewAI ← UNIFIED PROCESSING
     result = await self.crewai_system.execute_task(message_text, execution_context)
 ```
->>>>>>> f67779ca
-
-#### 6. **OnboardingAgent**
-- **Primary Commands**: `/register`, onboarding-related queries
-- **Responsibilities**:
-  - New user registration guidance
-  - Onboarding process management
-  - User flow coordination
-- **Tools**: Registration guidance, user flow management
-
-#### 7. **SquadSelectorAgent**
-- **Primary Commands**: Squad selection and match preparation
-- **Responsibilities**:
-  - Match squad selection
-  - Player availability analysis
-  - Tactical considerations
-- **Tools**: Squad selection, availability analysis
-
-#### 8. **AvailabilityManagerAgent**
-- **Primary Commands**: Availability tracking and management
-- **Responsibilities**:
-  - Player availability tracking
-  - Match preparation coordination
-  - Availability updates
-- **Tools**: Availability tracking, match coordination
-
-#### 9. **CommunicationManagerAgent**
-- **Primary Commands**: `/announce`, communication management
-- **Responsibilities**:
-  - Team communications
-  - Announcements and notifications
-  - Information flow management
-- **Tools**: Message sending, announcement management
-
-#### 10. **AnalyticsAgent**
-- **Primary Commands**: Analytics and reporting
-- **Responsibilities**:
-  - Performance analytics
-  - Usage reporting
-  - Data insights
-- **Tools**: Analytics, reporting, data analysis
-
-#### 11. **SystemInfrastructureAgent**
-- **Primary Commands**: `/health`, `/config`, system management
-- **Responsibilities**:
-  - System health monitoring
-  - Configuration management
-  - System diagnostics
-- **Tools**: Health monitoring, configuration management
-
-#### 12. **CommandFallbackAgent**
-- **Primary Commands**: Unhandled requests and fallbacks
-- **Responsibilities**:
-  - Handling unhandled requests
-  - Error recovery
-  - Fallback responses
-- **Tools**: Error handling, fallback responses
-
-## Implementation Status
-
-### **✅ Fully Implemented Commands**
-- `/start` - Bot initialization and welcome
-- `/help` - Context-aware help system
-- `/info` - Personal information display
-- `/myinfo` - Personal information alias
-- `/list` - Team member listing (context-aware)
-- `/status` - Player status checking
-- `/ping` - Connectivity testing
-- `/version` - Version information
-- `/health` - System health monitoring
-- `/config` - Configuration information
-
-### **🔄 In Progress Commands**
-- `/register` - Player registration system
-- `/addplayer` - Player addition (leadership)
-- `/approve` - Player approval system
-- `/reject` - Player rejection system
-- `/pending` - Pending registrations list
-
-### **📋 Planned Commands**
-- `/team` - Team information display
-- `/invite` - Invitation link generation
-- `/announce` - Team announcements
-- `/update` - Information updates
-
-## Command Processing Flow
-
-### **Unified Processing Architecture**
-
-**Key Insight**: Both slash commands and natural language use the **exact same processing pipeline**.
-
-#### **Processing Flow**
-1. **Input Processing**: Handle both slash commands and natural language
-2. **Command Registry**: Auto-discovery and metadata for slash commands  
-3. **Unified Processing**: Both paths converge to `_handle_crewai_processing`
-4. **CrewAI System**: Single orchestration pipeline for all requests
-5. **Intent Classification**: Determine user intent (for both input types)
-6. **Complexity Assessment**: Analyze request complexity
-7. **Task Decomposition**: Break down into subtasks with agent assignments
-8. **Agent Routing**: Route subtasks to appropriate agents
-9. **Task Execution**: Execute tasks through specialized agents
-10. **Result Aggregation**: Combine results and format response
-
-#### **Benefits of Unified Processing**
-- **🔒 Consistent Security**: Same permission checking for both input types
-- **🔄 Single Source of Truth**: No code duplication between paths
-- **🧪 Unified Testing**: Test once, works for both input methods
-- **🛠️ Maintainable**: Single processing pipeline to maintain
-- **📈 Scalable**: Easy to add new input methods (voice, buttons, etc.)
-- **🎯 Consistent Behavior**: Same agent selection and execution logic
-
-### **Natural Language Security Implementation**
+
+#### **Input Processing Examples**
+
+**Slash Command Path:**
+```python
+# User types: /help
+message_text = "/help"
+
+# User types: /myinfo
+message_text = "/myinfo"
+```
+
+**Natural Language Path:**
+```python
+# User types: "help me"
+message_text = "help me"
+
+# User types: "what's my info"
+message_text = "what's my info"
+```
+
+**Both paths converge to the same processing pipeline!**
+
+### Natural Language Security Implementation
 
 Since both paths use the same processing pipeline, **security is automatically consistent**:
 
 #### **1. Intent Classification**
-<<<<<<< HEAD
-- **Input**: "What's my status?"
-- **Intent**: `PLAYER_STATUS_CHECK`
-- **Permission Check**: Same as `/status` command
-=======
 ```python
 async def _classify_intent(self, message_text: str, user_id: str, chat_type: str) -> Dict[str, Any]:
     """Classify user intent from natural language."""
@@ -1475,134 +1204,306 @@
 
 **Main Chat Context:**
 - **Entity Type**: Player
->>>>>>> f67779ca
 - **Agent**: PlayerCoordinatorAgent
-
-#### **2. Context-Aware Routing**
-- **Main Chat**: Limited information, active players only
-- **Leadership Chat**: Full information, all players with status
-- **Permission Enforcement**: Automatic based on chat type
-
-#### **3. Agent Selection**
-- **Simple Queries**: Direct agent assignment
-- **Complex Queries**: IntelligentSystemAgent for decomposition
-- **Fallback**: CommandFallbackAgent for unhandled requests
-
-## Testing Scenarios
-
-### **Core Command Testing**
-
-#### **1. Basic Commands**
-```bash
-# Test basic connectivity
-/start
-/ping
-/version
-
-# Test help system
-/help
-/help start
-/help list
-```
-
-#### **2. Information Commands**
-```bash
-# Test personal information
-/info
-/myinfo
-/status
-
-# Test team listing
-/list
-/list players
-/list members
-```
-
-#### **3. System Commands**
-```bash
-# Test system health (leadership only)
-/health
-/config
-```
-
-### **Natural Language Testing**
-
-#### **1. Status Queries**
-```
-"What's my status?"
-"Show me my info"
-"Am I registered?"
-```
-
-#### **2. Help Queries**
-```
-"Help me"
-"What can I do?"
-"How do I register?"
-```
-
-#### **3. List Queries**
-```
-"Show me the team"
-"Who's available?"
-"List all players"
-```
-
-### **Permission Testing**
-
-#### **1. Main Chat Restrictions**
-- `/list` should show only active players
-- Limited administrative commands
-- Basic user information only
-
-#### **2. Leadership Chat Access**
-- `/list` should show all players with status
-- Full administrative commands
-- Complete team information
-
-#### **3. Cross-Chat Validation**
-- Commands should respect chat type
-- Permission enforcement should be consistent
-- Error messages should be appropriate
-
-## Error Handling
-
-### **Command Not Found**
-- **Response**: "❌ Command not found. Use `/help` to see available commands."
-- **Action**: Log error and suggest help
-
-### **Permission Denied**
-- **Response**: "❌ Access denied. This command requires leadership permissions."
-- **Action**: Log access attempt and notify user
-
-### **System Error**
-- **Response**: "❌ System error. Please try again later."
-- **Action**: Log error and notify administrators
-
-### **Invalid Parameters**
-- **Response**: "❌ Invalid parameters. Use `/help [command]` for usage information."
-- **Action**: Provide specific guidance
-
-## Performance Considerations
-
-### **Response Time Targets**
-- **Simple Commands**: < 1 second
-- **Complex Queries**: < 3 seconds
-- **Agent Routing**: < 500ms
-- **Database Operations**: < 1 second
-
-### **Caching Strategy**
-- **User Status**: Cache for 5 minutes
-- **Team Information**: Cache for 2 minutes
-- **Command Help**: Cache for 1 hour
-- **System Health**: Cache for 30 seconds
-
-### **Optimization Techniques**
-- **Agent Pooling**: Reuse agent instances
-- **Async Processing**: Non-blocking operations
-- **Database Optimization**: Efficient queries
-- **Memory Management**: Proper cleanup
+- **Available Fields**: phone, position, email, emergency_contact, medical_notes
+- **Permission**: Self-update only
+
+**Leadership Chat Context:**
+- **Entity Type**: Team Member
+- **Agent**: TeamManagerAgent
+- **Available Fields**: phone, email, emergency_contact, role
+- **Permission**: Self-update for contact info, admin approval for role changes
+
+#### Expected Behavior by Chat Type and User Status
+
+**Main Chat - Registered Player (`/update` command):**
+```
+✅ Player Information Update
+
+📋 Available Fields to Update:
+• phone - Your phone number
+• position - Your football position
+• email - Your email address
+• emergency_contact - Emergency contact info
+• medical_notes - Medical information
+
+📝 Usage Examples:
+/update phone 07123456789
+/update position midfielder
+/update email john@example.com
+/update emergency_contact +44787654321
+/update medical_notes Allergic to peanuts
+
+🔒 Security:
+• Only you can update your own information
+• All changes are logged for audit purposes
+```
+
+**Main Chat - Unregistered User (`/update` command):**
+```
+❌ Update Not Available
+
+🔍 You are not registered as a player in this team.
+
+📞 To register as a player:
+1. Contact someone in the team's leadership
+2. Ask them to add you using /addplayer
+3. They'll send you an invite link
+4. Join the main chat and register with /register
+
+💡 Need help? Use /help to see available commands.
+```
+
+**Leadership Chat - Registered Team Member (`/update` command):**
+```
+✅ Team Member Information Update
+
+📋 Available Fields to Update:
+• phone - Your phone number
+• email - Your email address
+• emergency_contact - Emergency contact info
+• role - Your administrative role (admin approval required)
+
+📝 Usage Examples:
+/update phone 07123456789
+/update email admin@example.com
+/update emergency_contact +44787654321
+/update role Assistant Coach
+
+🔒 Security:
+• You can update your own contact information
+• Role changes require admin approval
+• All changes are logged for audit purposes
+```
+
+**Leadership Chat - Unregistered User (`/update` command):**
+```
+❌ Update Not Available
+
+🔍 You are not registered as a team member in this team.
+
+📝 To register as a team member:
+1. Use /register [name] [phone] [role]
+2. Example: /register John Smith +447123456789 Assistant Coach
+3. You'll be added to the team members collection
+
+💡 Need help? Use /help to see available commands.
+```
+
+#### Update Field Specifications
+
+**Player Fields (Main Chat):**
+1. **phone** - Contact phone number
+   - **Validation**: UK phone format (+44 or 07xxx)
+   - **Example**: `/update phone 07123456789`
+   - **Permission**: Self-update only
+
+2. **position** - Football position
+   - **Validation**: Must be valid position (goalkeeper, defender, midfielder, forward, etc.)
+   - **Example**: `/update position midfielder`
+   - **Permission**: Self-update only
+
+3. **email** - Email address
+   - **Validation**: Valid email format
+   - **Example**: `/update email john@example.com`
+   - **Permission**: Self-update only
+
+4. **emergency_contact** - Emergency contact information
+   - **Validation**: Phone number or text description
+   - **Example**: `/update emergency_contact +44787654321`
+   - **Permission**: Self-update only
+
+5. **medical_notes** - Medical information
+   - **Validation**: Free text (max 500 characters)
+   - **Example**: `/update medical_notes Allergic to peanuts`
+   - **Permission**: Self-update only
+
+**Team Member Fields (Leadership Chat):**
+1. **phone** - Contact phone number
+   - **Validation**: UK phone format (+44 or 07xxx)
+   - **Example**: `/update phone 07123456789`
+   - **Permission**: Self-update only
+
+2. **email** - Email address
+   - **Validation**: Valid email format
+   - **Example**: `/update email admin@example.com`
+   - **Permission**: Self-update only
+
+3. **emergency_contact** - Emergency contact information
+   - **Validation**: Phone number or text description
+   - **Example**: `/update emergency_contact +44787654321`
+   - **Permission**: Self-update only
+
+4. **role** - Administrative role
+   - **Validation**: Must be valid role (Team Manager, Coach, Assistant Coach, etc.)
+   - **Example**: `/update role Assistant Coach`
+   - **Permission**: Admin approval required
+
+**Fixed Fields (Cannot be updated by users):**
+- `user_id` - Internal user identifier
+- `team_id` - Team assignment
+- `telegram_id` - Telegram user ID
+- `status` - User status (pending/approved/active/inactive)
+- `created_at` - Registration timestamp
+- `source` - Data source information
+
+#### Implementation Requirements
+
+**Context-Aware Routing:**
+```python
+async def handle_update_command(update, context, **kwargs):
+    """Handle /update command with context-aware routing."""
+    chat_type = determine_chat_type(update.effective_chat.id)
+    user_id = update.effective_user.id
+    
+    if chat_type == ChatType.MAIN:
+        # Route to PlayerCoordinatorAgent for player updates
+        return await player_coordinator_agent.handle_update(update, context)
+    elif chat_type == ChatType.LEADERSHIP:
+        # Route to TeamManagerAgent for team member updates
+        return await team_manager_agent.handle_update(update, context)
+    else:
+        return "❌ Update command not available in this chat type."
+```
+
+**Backend Service Methods:**
+```python
+# Player updates (Main chat)
+async def update_player_info(
+    self, 
+    player_id: str, 
+    team_id: str, 
+    field: str, 
+    value: str,
+    updated_by: str
+) -> Dict[str, Any]:
+    """Update specific player information field."""
+
+# Team member updates (Leadership chat)
+async def update_team_member_info(
+    self, 
+    user_id: str, 
+    team_id: str, 
+    field: str, 
+    value: str,
+    updated_by: str
+) -> Dict[str, Any]:
+    """Update specific team member information field."""
+```
+
+**Validation Rules:**
+1. **Context Detection**: Automatically determine entity type from chat context
+2. **Permission Check**: Only the user themselves can update their information
+3. **Field Validation**: Validate field name and value format based on entity type
+4. **Role Change Approval**: Team member role changes require admin approval
+5. **Audit Logging**: Log all update operations with timestamp and user
+6. **Error Handling**: Provide clear error messages for invalid updates
+
+**Success Response:**
+```
+✅ Information Updated
+
+📋 Updated Field: {field}
+🆕 New Value: {value}
+📅 Updated: {timestamp}
+👤 Updated By: {username}
+
+💡 Use /myinfo to view your updated information.
+```
+
+**Role Change Approval Response (Leadership Chat Only):**
+```
+⏳ Role Change Request Submitted
+
+📋 Requested Change: {field} → {value}
+👤 Requested By: {username}
+📅 Requested: {timestamp}
+
+🔒 This change requires admin approval.
+📧 You'll be notified when the request is processed.
+
+💡 Contact a team admin to expedite the approval.
+```
+
+**Error Responses:**
+```
+❌ Update Failed: {error_message}
+
+🔍 Common Issues:
+• Invalid field name - check available fields for your role
+• Invalid value format - check the field requirements
+• Permission denied - you can only update your own information
+• Role change requires admin approval - contact a team admin
+• Service unavailable - try again in a moment
+
+💡 Need help? Use /help for command examples.
+```
+
+#### Natural Language Support
+
+The `/update` command supports natural language queries in both contexts:
+
+**Player Update Examples (Main Chat):**
+- "Update my phone number to 07123456789"
+- "Change my position to midfielder"
+- "I want to update my email address"
+- "Can I change my emergency contact?"
+
+**Team Member Update Examples (Leadership Chat):**
+- "Update my phone number to 07123456789"
+- "Change my role to Assistant Coach"
+- "I want to update my email address"
+- "Can I change my emergency contact?"
+
+**Natural Language Processing:**
+1. **Intent Classification**: Detect update intent from natural language
+2. **Context Detection**: Determine entity type from chat context
+3. **Entity Extraction**: Extract field name and new value
+4. **Validation**: Validate extracted information based on entity type
+5. **Command Mapping**: Map to appropriate update command
+6. **Response**: Provide same response as slash command
 
 ---
 
-**Note**: This document reflects the current implementation status as of July 2025. Commands marked as "Implemented" are fully functional, while those marked as "In Progress" or "Planned" are under development or planned for future implementation.+## **📋 Summary: Simplified User Type Logic**
+
+### **Key Changes in Version 4.0**
+
+The KICKAI system has been updated to use a **simplified user type determination** that eliminates complexity and improves maintainability:
+
+#### **🎯 Core Principle**
+- **Chat Type Determines User Type**
+  - Leadership Chat → Team Members
+  - Main Chat → Players
+
+#### **🔄 Simplified Registration Logic**
+- **Leadership Chat**: Users must be in `kickai_{team_id}_team_members` collection
+- **Main Chat**: Users must be in `kickai_{team_id}_players` collection
+
+#### **🛣️ Simplified Command Routing**
+- **Leadership Chat Commands** (`/myinfo`, `/status`, `/list`) → `MESSAGE_PROCESSOR` (team member tools)
+- **Main Chat Commands** (`/myinfo`, `/status`, `/list`) → `PLAYER_COORDINATOR` (player tools)
+
+#### **📝 Simplified Unregistered User Handling**
+- **Leadership Chat**: Prompted to register using `/register [name] [phone] [role]`
+- **Main Chat**: Prompted to contact team leadership to be added as a player
+
+#### **✅ Benefits Achieved**
+- **🎯 Clear Separation**: No ambiguity about user type
+- **🔧 Simpler Maintenance**: Logic is straightforward and easy to understand
+- ** Better UX**: Users get appropriate tools and responses based on chat context
+- **🛡️ Security**: Proper access control based on chat type
+- ** Clear Registration**: Unregistered users get appropriate guidance
+
+### **🚀 Migration Notes**
+
+This simplified logic replaces the previous complex dual-role system where users could be both players and team members. The new system provides:
+
+1. **Clearer User Experience**: Users know exactly what they are based on which chat they're in
+2. **Simpler Codebase**: No complex role determination logic
+3. **Better Maintainability**: Easy to understand and modify
+4. **Consistent Behavior**: Same commands always behave the same way in the same context
+
+The system is now **production-ready** with robust error handling, comprehensive logging, and type-safe code.
+
+This clean design approach ensures the system is maintainable, testable, and follows software engineering best practices! 🚀