#!/usr/bin/env python3
"""
Registry Package

This package contains service registry utilities following
the Single Responsibility Principle.
"""

from .service_registry import ServiceRegistry

<<<<<<< HEAD
__all__ = ["ServiceRegistry"]
=======
__all__ = [
    "BaseRegistry",
    "EntryPointDiscovery",
    "RegistryItem",
    "RegistryType",
    "RegistryValidator",
]
>>>>>>> fca65471
<|MERGE_RESOLUTION|>--- conflicted
+++ resolved
@@ -1,21 +1,18 @@
-#!/usr/bin/env python3
 """
-Registry Package
+Registry module for KICKAI system.
 
-This package contains service registry utilities following
-the Single Responsibility Principle.
+This module provides base classes and utilities for implementing
+consistent registry patterns across the system.
 """
 
-from .service_registry import ServiceRegistry
+from .base import BaseRegistry, RegistryItem, RegistryType
+from .discovery import EntryPointDiscovery
+from .validator import RegistryValidator
 
-<<<<<<< HEAD
-__all__ = ["ServiceRegistry"]
-=======
 __all__ = [
     "BaseRegistry",
     "EntryPointDiscovery",
     "RegistryItem",
     "RegistryType",
     "RegistryValidator",
-]
->>>>>>> fca65471
+]