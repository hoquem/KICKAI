#!/usr/bin/env python3
"""
Custom Exceptions for KICKAI

This module defines custom exceptions used throughout the KICKAI system.
"""

<<<<<<< HEAD
from typing import Any, Optional, Dict, List
from datetime import datetime
from enum import Enum


class ErrorSeverity(Enum):
    """Error severity levels."""
    LOW = "low"
    MEDIUM = "medium"
    HIGH = "high"
    CRITICAL = "critical"


class ErrorCategory(Enum):
    """Error categories for better organization."""
    VALIDATION = "validation"
    AUTHORIZATION = "authorization"
    BUSINESS_LOGIC = "business_logic"
    EXTERNAL_SERVICE = "external_service"
    SYSTEM = "system"
    DATA = "data"
=======
from typing import Any
>>>>>>> fca65471


class KickAIError(Exception):
    """Base exception for all KICKAI errors."""

<<<<<<< HEAD
    def __init__(
        self, 
        message: str, 
        context: Optional[Dict[str, Any]] = None,
        error_code: Optional[str] = None,
        severity: ErrorSeverity = ErrorSeverity.MEDIUM,
        category: ErrorCategory = ErrorCategory.SYSTEM,
        user_message: Optional[str] = None
    ):
=======
    def __init__(self, message: str, context: dict[str, Any] | None = None):
>>>>>>> fca65471
        super().__init__(message)
        self.message = message
        self.context = context or {}
        self.error_code = error_code or self.__class__.__name__
        self.severity = severity
        self.category = category
        self.user_message = user_message or self._generate_user_message()
        self.timestamp = datetime.utcnow().isoformat()
        
    def _generate_user_message(self) -> str:
        """Generate a user-friendly error message."""
        return "An error occurred while processing your request. Please try again."
        
    def to_dict(self) -> Dict[str, Any]:
        """Convert error to dictionary for logging and debugging."""
        return {
            "error_code": self.error_code,
            "message": self.message,
            "user_message": self.user_message,
            "severity": self.severity.value,
            "category": self.category.value,
            "context": self.context,
            "timestamp": self.timestamp,
            "class": self.__class__.__name__
        }


class PlayerError(KickAIError):
    """Base exception for player-related errors."""

    pass


class PlayerAlreadyExistsError(PlayerError):
    """Raised when trying to create a player that already exists."""

    def __init__(self, phone: str, team_id: str):
        message = f"Player with phone {phone} already exists in team {team_id}"
        super().__init__(
            message, 
            {"phone": phone, "team_id": team_id},
            error_code="PLAYER_ALREADY_EXISTS",
            severity=ErrorSeverity.MEDIUM,
            category=ErrorCategory.BUSINESS_LOGIC,
            user_message="A player with this phone number is already registered."
        )


class PlayerNotFoundError(PlayerError):
    """Raised when a player is not found."""

    def __init__(self, player_id: str, team_id: str):
        message = f"Player {player_id} not found in team {team_id}"
        super().__init__(
            message, 
            {"player_id": player_id, "team_id": team_id},
            error_code="PLAYER_NOT_FOUND",
            severity=ErrorSeverity.MEDIUM,
            category=ErrorCategory.DATA,
            user_message="Player not found. Please check the player ID and try again."
        )


class PlayerValidationError(PlayerError):
    """Raised when player data validation fails."""

    def __init__(self, errors: list[str]):
        message = f"Player validation failed: {'; '.join(errors)}"
        super().__init__(
            message, 
            {"validation_errors": errors},
            error_code="PLAYER_VALIDATION_FAILED",
            severity=ErrorSeverity.MEDIUM,
            category=ErrorCategory.VALIDATION,
            user_message=f"Please correct the following: {'; '.join(errors)}"
        )


class TeamError(KickAIError):
    """Base exception for team-related errors."""

    pass


class TeamNotFoundError(TeamError):
    """Raised when a team is not found."""

    def __init__(self, team_id: str):
        message = f"Team {team_id} not found"
        super().__init__(message, {"team_id": team_id})


class TeamNotConfiguredError(TeamError):
    """Raised when a team is not properly configured."""

    def __init__(self, team_id: str, missing_config: str):
        message = f"Team {team_id} not configured: {missing_config}"
        super().__init__(message, {"team_id": team_id, "missing_config": missing_config})


class InviteLinkError(KickAIError):
    """Base exception for invite link-related errors."""

    pass


class InviteLinkNotFoundError(InviteLinkError):
    """Raised when an invite link is not found."""

    def __init__(self, invite_id: str):
        message = f"Invite link {invite_id} not found"
        super().__init__(message, {"invite_id": invite_id})


class InviteLinkExpiredError(InviteLinkError):
    """Raised when an invite link has expired."""

    def __init__(self, invite_id: str):
        message = f"Invite link {invite_id} has expired"
        super().__init__(message, {"invite_id": invite_id})


class InviteLinkAlreadyUsedError(InviteLinkError):
    """Raised when an invite link has already been used."""

    def __init__(self, invite_id: str):
        message = f"Invite link {invite_id} has already been used"
        super().__init__(message, {"invite_id": invite_id})


class InviteLinkInvalidError(InviteLinkError):
    """Raised when an invite link is invalid."""

    def __init__(self, invite_link: str, reason: str):
        message = f"Invalid invite link: {reason}"
        super().__init__(message, {"invite_link": invite_link, "reason": reason})


class ServiceError(KickAIError):
    """Base exception for service-related errors."""

    pass


class ServiceNotAvailableError(ServiceError):
    """Raised when a required service is not available."""

    def __init__(self, service_name: str):
        message = f"Service {service_name} is not available"
        super().__init__(
            message, 
            {"service_name": service_name},
            error_code="SERVICE_UNAVAILABLE",
            severity=ErrorSeverity.HIGH,
            category=ErrorCategory.SYSTEM,
            user_message="Service temporarily unavailable. Please try again later."
        )


class ConfigurationError(KickAIError):
    """Base exception for configuration-related errors."""

    pass


class AgentError(KickAIError):
    """Base exception for agent-related errors."""

    pass


class AgentInitializationError(AgentError):
    """Raised when agent initialization fails."""

    def __init__(self, agent_name: str, error: str):
        message = f"Failed to initialize agent {agent_name}: {error}"
        super().__init__(message, {"agent_name": agent_name, "error": error})


class AgentConfigurationError(AgentError):
    """Raised when agent configuration is invalid."""

    def __init__(self, agent_name: str, config_error: str):
        message = f"Invalid configuration for agent {agent_name}: {config_error}"
        super().__init__(message, {"agent_name": agent_name, "config_error": config_error})


class AgentExecutionError(AgentError):
    """Raised when agent execution fails."""

    def __init__(self, agent_name: str, task: str, error: str):
        message = f"Agent {agent_name} failed to execute task '{task}': {error}"
        super().__init__(
            message, 
            {"agent_name": agent_name, "task": task, "error": error},
            error_code="AGENT_EXECUTION_FAILED",
            severity=ErrorSeverity.HIGH,
            category=ErrorCategory.SYSTEM,
            user_message="Unable to process your request at the moment. Please try again."
        )


class AuthorizationError(KickAIError):
    """Raised when authorization fails."""

    def __init__(self, user_id: str, action: str, reason: str = "Insufficient permissions"):
        message = f"Authorization failed for user {user_id} to perform {action}: {reason}"
        super().__init__(message, {"user_id": user_id, "action": action, "reason": reason})


class InputValidationError(KickAIError):
    """Raised when input validation fails."""

    def __init__(self, field: str, value: str, reason: str):
        message = f"Input validation failed for field '{field}' with value '{value}': {reason}"
        super().__init__(message, {"field": field, "value": value, "reason": reason})


class PaymentError(KickAIError):
    """Base exception for payment-related errors."""

    pass


class PaymentNotFoundError(PaymentError):
    """Raised when a payment is not found."""

    def __init__(self, payment_id: str):
        message = f"Payment {payment_id} not found"
        super().__init__(message, {"payment_id": payment_id})


class PaymentProcessingError(PaymentError):
    """Raised when payment processing fails."""

    def __init__(self, payment_id: str, error: str):
        message = f"Payment processing failed for {payment_id}: {error}"
        super().__init__(message, {"payment_id": payment_id, "error": error})


class PaymentValidationError(PaymentError):
    """Raised when payment validation fails."""

    def __init__(self, field: str, value: str, reason: str):
        message = f"Payment validation failed for field '{field}' with value '{value}': {reason}"
        super().__init__(message, {"field": field, "value": value, "reason": reason})


class MatchError(KickAIError):
    """Base exception for match-related errors."""

    pass


class MatchNotFoundError(MatchError):
    """Raised when a match is not found."""

    def __init__(self, match_id: str, context: dict[str, Any] | None = None):
        message = f"Match {match_id} not found"
        super().__init__(message, {"match_id": match_id, **(context or {})})


class MatchValidationError(MatchError):
    """Raised when match validation fails."""

    def __init__(self, field: str, value: str, reason: str):
        message = f"Match validation failed for field '{field}' with value '{value}': {reason}"
        super().__init__(message, {"field": field, "value": value, "reason": reason})


class AttendanceError(KickAIError):
    """Base exception for attendance-related errors."""

    pass


class AttendanceNotFoundError(AttendanceError):
    """Raised when an attendance record is not found."""

    def __init__(self, attendance_id: str, context: dict[str, Any] | None = None):
        message = f"Attendance record {attendance_id} not found"
        super().__init__(message, {"attendance_id": attendance_id, **(context or {})})


class AttendanceValidationError(AttendanceError):
    """Raised when attendance validation fails."""

    def __init__(self, field: str, value: str, reason: str):
        message = f"Attendance validation failed for field '{field}' with value '{value}': {reason}"
        super().__init__(message, {"field": field, "value": value, "reason": reason})


class TrainingError(KickAIError):
    """Base exception for training-related errors."""

    pass


class TrainingNotFoundError(TrainingError):
    """Raised when a training session is not found."""

    def __init__(self, training_id: str, context: Optional[Dict[str, Any]] = None):
        message = f"Training session {training_id} not found"
        super().__init__(message, {"training_id": training_id, **(context or {})})


class TrainingValidationError(TrainingError):
    """Raised when training validation fails."""

    def __init__(self, field: str, value: str, reason: str):
        message = f"Training validation failed for field '{field}' with value '{value}': {reason}"
        super().__init__(message, {"field": field, "value": value, "reason": reason})


class MissingEnvironmentVariableError(ConfigurationError):
    """Raised when a required environment variable is missing."""

    def __init__(self, variable_name: str):
        message = f"Required environment variable {variable_name} is not set"
        super().__init__(message, {"variable_name": variable_name})


class DatabaseError(KickAIError):
    """Base exception for database-related errors."""

    pass


class DatabaseConnectionError(DatabaseError):
    """Raised when database connection fails."""

    def __init__(self, database_name: str, error: str):
        message = f"Database connection failed for {database_name}: {error}"
        super().__init__(message, {"database_name": database_name, "error": error})


# Aliases for backward compatibility
ConnectionError = DatabaseConnectionError
DuplicateError = DatabaseError  # Generic duplicate error
NotFoundError = DatabaseError  # Generic not found error
KICKAIError = KickAIError  # Alias for case-sensitive imports


class DatabaseOperationError(DatabaseError):
    """Raised when a database operation fails."""

    def __init__(self, operation: str, error: str):
        message = f"Database operation '{operation}' failed: {error}"
        super().__init__(message, {"operation": operation, "error": error})


<<<<<<< HEAD
class ToolExecutionError(KickAIError):
    """Raised when a CrewAI tool execution fails."""
    
    def __init__(self, tool_name: str, error: str, parameters: Optional[Dict[str, Any]] = None):
        message = f"Tool '{tool_name}' execution failed: {error}"
        super().__init__(
            message,
            {"tool_name": tool_name, "error": error, "parameters": parameters or {}},
            error_code="TOOL_EXECUTION_FAILED",
            severity=ErrorSeverity.MEDIUM,
            category=ErrorCategory.SYSTEM,
            user_message="Unable to complete the requested action. Please try again."
        )


class DataIntegrityError(KickAIError):
    """Raised when data integrity is compromised."""
    
    def __init__(self, entity_type: str, entity_id: str, integrity_issue: str):
        message = f"Data integrity issue for {entity_type} {entity_id}: {integrity_issue}"
        super().__init__(
            message,
            {"entity_type": entity_type, "entity_id": entity_id, "integrity_issue": integrity_issue},
            error_code="DATA_INTEGRITY_ERROR",
            severity=ErrorSeverity.CRITICAL,
            category=ErrorCategory.DATA,
            user_message="Data consistency issue detected. Please contact support."
        )


class RateLimitExceededError(KickAIError):
    """Raised when rate limits are exceeded."""
    
    def __init__(self, user_id: str, action: str, limit: int, window: str):
        message = f"Rate limit exceeded for user {user_id} on action '{action}': {limit} per {window}"
        super().__init__(
            message,
            {"user_id": user_id, "action": action, "limit": limit, "window": window},
            error_code="RATE_LIMIT_EXCEEDED",
            severity=ErrorSeverity.MEDIUM,
            category=ErrorCategory.AUTHORIZATION,
            user_message="Too many requests. Please wait before trying again."
        )


def create_error_context(operation: str, **kwargs) -> Dict[str, Any]:
=======
def create_error_context(operation: str, **kwargs) -> dict[str, Any]:
>>>>>>> fca65471
    """
    Create a standardized error context.

    Args:
        operation: The operation that failed
        **kwargs: Additional context information

    Returns:
        Dictionary containing error context
    """
    context = {
        "operation": operation,
        "timestamp": datetime.utcnow().isoformat(),
        **kwargs,
    }
    return context


def handle_error_gracefully(error: Exception, operation: str, **context) -> KickAIError:
    """
    Convert any exception to a KickAI error with proper context.
    
    Args:
        error: The original exception
        operation: The operation that failed
        **context: Additional context information
        
    Returns:
        KickAIError instance with proper context
    """
    if isinstance(error, KickAIError):
        return error
        
    # Convert common exceptions
    if isinstance(error, ValueError):
        return InputValidationError(
            field="unknown",
            value=str(context),
            reason=str(error)
        )
    elif isinstance(error, KeyError):
        return DataIntegrityError(
            entity_type="unknown",
            entity_id=str(context.get("entity_id", "unknown")),
            integrity_issue=f"Missing key: {error}"
        )
    elif isinstance(error, ConnectionError):
        return DatabaseConnectionError(
            database_name=context.get("database", "unknown"),
            error=str(error)
        )
    else:
        return KickAIError(
            message=f"Unexpected error in {operation}: {error}",
            context=create_error_context(operation, original_error=str(error), **context),
            error_code="UNEXPECTED_ERROR",
            severity=ErrorSeverity.HIGH,
            category=ErrorCategory.SYSTEM
        )<|MERGE_RESOLUTION|>--- conflicted
+++ resolved
@@ -5,74 +5,16 @@
 This module defines custom exceptions used throughout the KICKAI system.
 """
 
-<<<<<<< HEAD
-from typing import Any, Optional, Dict, List
-from datetime import datetime
-from enum import Enum
-
-
-class ErrorSeverity(Enum):
-    """Error severity levels."""
-    LOW = "low"
-    MEDIUM = "medium"
-    HIGH = "high"
-    CRITICAL = "critical"
-
-
-class ErrorCategory(Enum):
-    """Error categories for better organization."""
-    VALIDATION = "validation"
-    AUTHORIZATION = "authorization"
-    BUSINESS_LOGIC = "business_logic"
-    EXTERNAL_SERVICE = "external_service"
-    SYSTEM = "system"
-    DATA = "data"
-=======
 from typing import Any
->>>>>>> fca65471
 
 
 class KickAIError(Exception):
     """Base exception for all KICKAI errors."""
 
-<<<<<<< HEAD
-    def __init__(
-        self, 
-        message: str, 
-        context: Optional[Dict[str, Any]] = None,
-        error_code: Optional[str] = None,
-        severity: ErrorSeverity = ErrorSeverity.MEDIUM,
-        category: ErrorCategory = ErrorCategory.SYSTEM,
-        user_message: Optional[str] = None
-    ):
-=======
     def __init__(self, message: str, context: dict[str, Any] | None = None):
->>>>>>> fca65471
         super().__init__(message)
         self.message = message
         self.context = context or {}
-        self.error_code = error_code or self.__class__.__name__
-        self.severity = severity
-        self.category = category
-        self.user_message = user_message or self._generate_user_message()
-        self.timestamp = datetime.utcnow().isoformat()
-        
-    def _generate_user_message(self) -> str:
-        """Generate a user-friendly error message."""
-        return "An error occurred while processing your request. Please try again."
-        
-    def to_dict(self) -> Dict[str, Any]:
-        """Convert error to dictionary for logging and debugging."""
-        return {
-            "error_code": self.error_code,
-            "message": self.message,
-            "user_message": self.user_message,
-            "severity": self.severity.value,
-            "category": self.category.value,
-            "context": self.context,
-            "timestamp": self.timestamp,
-            "class": self.__class__.__name__
-        }
 
 
 class PlayerError(KickAIError):
@@ -86,14 +28,7 @@
 
     def __init__(self, phone: str, team_id: str):
         message = f"Player with phone {phone} already exists in team {team_id}"
-        super().__init__(
-            message, 
-            {"phone": phone, "team_id": team_id},
-            error_code="PLAYER_ALREADY_EXISTS",
-            severity=ErrorSeverity.MEDIUM,
-            category=ErrorCategory.BUSINESS_LOGIC,
-            user_message="A player with this phone number is already registered."
-        )
+        super().__init__(message, {"phone": phone, "team_id": team_id})
 
 
 class PlayerNotFoundError(PlayerError):
@@ -101,14 +36,7 @@
 
     def __init__(self, player_id: str, team_id: str):
         message = f"Player {player_id} not found in team {team_id}"
-        super().__init__(
-            message, 
-            {"player_id": player_id, "team_id": team_id},
-            error_code="PLAYER_NOT_FOUND",
-            severity=ErrorSeverity.MEDIUM,
-            category=ErrorCategory.DATA,
-            user_message="Player not found. Please check the player ID and try again."
-        )
+        super().__init__(message, {"player_id": player_id, "team_id": team_id})
 
 
 class PlayerValidationError(PlayerError):
@@ -116,14 +44,7 @@
 
     def __init__(self, errors: list[str]):
         message = f"Player validation failed: {'; '.join(errors)}"
-        super().__init__(
-            message, 
-            {"validation_errors": errors},
-            error_code="PLAYER_VALIDATION_FAILED",
-            severity=ErrorSeverity.MEDIUM,
-            category=ErrorCategory.VALIDATION,
-            user_message=f"Please correct the following: {'; '.join(errors)}"
-        )
+        super().__init__(message, {"validation_errors": errors})
 
 
 class TeamError(KickAIError):
@@ -197,14 +118,7 @@
 
     def __init__(self, service_name: str):
         message = f"Service {service_name} is not available"
-        super().__init__(
-            message, 
-            {"service_name": service_name},
-            error_code="SERVICE_UNAVAILABLE",
-            severity=ErrorSeverity.HIGH,
-            category=ErrorCategory.SYSTEM,
-            user_message="Service temporarily unavailable. Please try again later."
-        )
+        super().__init__(message, {"service_name": service_name})
 
 
 class ConfigurationError(KickAIError):
@@ -240,14 +154,7 @@
 
     def __init__(self, agent_name: str, task: str, error: str):
         message = f"Agent {agent_name} failed to execute task '{task}': {error}"
-        super().__init__(
-            message, 
-            {"agent_name": agent_name, "task": task, "error": error},
-            error_code="AGENT_EXECUTION_FAILED",
-            severity=ErrorSeverity.HIGH,
-            category=ErrorCategory.SYSTEM,
-            user_message="Unable to process your request at the moment. Please try again."
-        )
+        super().__init__(message, {"agent_name": agent_name, "task": task, "error": error})
 
 
 class AuthorizationError(KickAIError):
@@ -337,28 +244,6 @@
 
     def __init__(self, field: str, value: str, reason: str):
         message = f"Attendance validation failed for field '{field}' with value '{value}': {reason}"
-        super().__init__(message, {"field": field, "value": value, "reason": reason})
-
-
-class TrainingError(KickAIError):
-    """Base exception for training-related errors."""
-
-    pass
-
-
-class TrainingNotFoundError(TrainingError):
-    """Raised when a training session is not found."""
-
-    def __init__(self, training_id: str, context: Optional[Dict[str, Any]] = None):
-        message = f"Training session {training_id} not found"
-        super().__init__(message, {"training_id": training_id, **(context or {})})
-
-
-class TrainingValidationError(TrainingError):
-    """Raised when training validation fails."""
-
-    def __init__(self, field: str, value: str, reason: str):
-        message = f"Training validation failed for field '{field}' with value '{value}': {reason}"
         super().__init__(message, {"field": field, "value": value, "reason": reason})
 
 
@@ -399,56 +284,7 @@
         super().__init__(message, {"operation": operation, "error": error})
 
 
-<<<<<<< HEAD
-class ToolExecutionError(KickAIError):
-    """Raised when a CrewAI tool execution fails."""
-    
-    def __init__(self, tool_name: str, error: str, parameters: Optional[Dict[str, Any]] = None):
-        message = f"Tool '{tool_name}' execution failed: {error}"
-        super().__init__(
-            message,
-            {"tool_name": tool_name, "error": error, "parameters": parameters or {}},
-            error_code="TOOL_EXECUTION_FAILED",
-            severity=ErrorSeverity.MEDIUM,
-            category=ErrorCategory.SYSTEM,
-            user_message="Unable to complete the requested action. Please try again."
-        )
-
-
-class DataIntegrityError(KickAIError):
-    """Raised when data integrity is compromised."""
-    
-    def __init__(self, entity_type: str, entity_id: str, integrity_issue: str):
-        message = f"Data integrity issue for {entity_type} {entity_id}: {integrity_issue}"
-        super().__init__(
-            message,
-            {"entity_type": entity_type, "entity_id": entity_id, "integrity_issue": integrity_issue},
-            error_code="DATA_INTEGRITY_ERROR",
-            severity=ErrorSeverity.CRITICAL,
-            category=ErrorCategory.DATA,
-            user_message="Data consistency issue detected. Please contact support."
-        )
-
-
-class RateLimitExceededError(KickAIError):
-    """Raised when rate limits are exceeded."""
-    
-    def __init__(self, user_id: str, action: str, limit: int, window: str):
-        message = f"Rate limit exceeded for user {user_id} on action '{action}': {limit} per {window}"
-        super().__init__(
-            message,
-            {"user_id": user_id, "action": action, "limit": limit, "window": window},
-            error_code="RATE_LIMIT_EXCEEDED",
-            severity=ErrorSeverity.MEDIUM,
-            category=ErrorCategory.AUTHORIZATION,
-            user_message="Too many requests. Please wait before trying again."
-        )
-
-
-def create_error_context(operation: str, **kwargs) -> Dict[str, Any]:
-=======
 def create_error_context(operation: str, **kwargs) -> dict[str, Any]:
->>>>>>> fca65471
     """
     Create a standardized error context.
 
@@ -461,50 +297,7 @@
     """
     context = {
         "operation": operation,
-        "timestamp": datetime.utcnow().isoformat(),
+        "timestamp": "2025-07-24T21:00:00Z",  # This should be dynamic in real usage
         **kwargs,
     }
-    return context
-
-
-def handle_error_gracefully(error: Exception, operation: str, **context) -> KickAIError:
-    """
-    Convert any exception to a KickAI error with proper context.
-    
-    Args:
-        error: The original exception
-        operation: The operation that failed
-        **context: Additional context information
-        
-    Returns:
-        KickAIError instance with proper context
-    """
-    if isinstance(error, KickAIError):
-        return error
-        
-    # Convert common exceptions
-    if isinstance(error, ValueError):
-        return InputValidationError(
-            field="unknown",
-            value=str(context),
-            reason=str(error)
-        )
-    elif isinstance(error, KeyError):
-        return DataIntegrityError(
-            entity_type="unknown",
-            entity_id=str(context.get("entity_id", "unknown")),
-            integrity_issue=f"Missing key: {error}"
-        )
-    elif isinstance(error, ConnectionError):
-        return DatabaseConnectionError(
-            database_name=context.get("database", "unknown"),
-            error=str(error)
-        )
-    else:
-        return KickAIError(
-            message=f"Unexpected error in {operation}: {error}",
-            context=create_error_context(operation, original_error=str(error), **context),
-            error_code="UNEXPECTED_ERROR",
-            severity=ErrorSeverity.HIGH,
-            category=ErrorCategory.SYSTEM
-        )+    return context