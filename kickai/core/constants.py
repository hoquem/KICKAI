#!/usr/bin/env python3
"""
KICKAI Centralized Constants - Single Source of Truth

This module contains all constants used across the KICKAI system.
This is the ONLY place where these constants should be defined to prevent
inconsistencies and maintenance issues.
"""

from dataclasses import dataclass, field

from kickai.core.enums import ChatType, PermissionLevel

# =============================================================================
# SYSTEM CONSTANTS
# =============================================================================

BOT_VERSION = "2.0.0"

# =============================================================================
# FIRESTORE CONSTANTS
# =============================================================================

FIRESTORE_COLLECTION_PREFIX = "kickai"


def get_team_members_collection(team_id: str) -> str:
    """Get the collection name for team members."""
    return f"{FIRESTORE_COLLECTION_PREFIX}_{team_id}_team_members"


def get_players_collection(team_id: str) -> str:
    """Get the collection name for players."""
    return f"{FIRESTORE_COLLECTION_PREFIX}_{team_id}_players"


# =============================================================================
# COMMAND CONSTANTS
# =============================================================================


@dataclass(frozen=True)
class CommandDefinition:
    """Immutable command definition with metadata."""

    name: str
    description: str
    permission_level: PermissionLevel
    chat_types: frozenset[ChatType]
    examples: tuple[str, ...] = field(default_factory=tuple)
    feature: str = "shared"

    def __post_init__(self):
        # Ensure name starts with /
        if not self.name.startswith("/"):
            object.__setattr__(self, "name", f"/{self.name}")


# =============================================================================
# CORE COMMANDS
# =============================================================================

CORE_COMMANDS = {
    CommandDefinition(
<<<<<<< HEAD
        name="/help",
        description="Get help and command information",
        permission_level=PermissionLevel.PUBLIC,
        chat_types=frozenset([ChatType.MAIN, ChatType.LEADERSHIP, ChatType.PRIVATE]),
        examples=("/help", "/help /addplayer"),
        feature="shared",
    ),
}

# =============================================================================
# PLAYER MANAGEMENT COMMANDS
# =============================================================================

PLAYER_COMMANDS = {
    CommandDefinition(
=======
>>>>>>> fca65471
        name="/myinfo",
        description="View your player information",
        permission_level=PermissionLevel.PLAYER,
        chat_types=frozenset([ChatType.MAIN]),
        examples=("/myinfo",),
        feature="shared",
    ),
    CommandDefinition(
        name="/status",
        description="Check your current status",
        permission_level=PermissionLevel.PLAYER,
        chat_types=frozenset([ChatType.MAIN]),
        examples=("/status", "/status MH123", "/status +447123456789"),
        feature="shared",
    ),
<<<<<<< HEAD
    CommandDefinition(
        name="/update",
        description="Update your player information",
        permission_level=PermissionLevel.PLAYER,
        chat_types=frozenset([ChatType.MAIN]),
        examples=("/update", "/update position Forward"),
        feature="player_registration",
    ),
=======
>>>>>>> fca65471
}

# =============================================================================
# TEAM ADMINISTRATION COMMANDS
# =============================================================================

TEAM_ADMINISTRATION_COMMANDS = {
    CommandDefinition(
        name="/addplayer",
        description="Add a new player with invite link",
        permission_level=PermissionLevel.LEADERSHIP,
        chat_types=frozenset([ChatType.LEADERSHIP]),
        examples=("/addplayer", "/addplayer John Smith +447123456789"),
        feature="player_registration",
    ),
    CommandDefinition(
        name="/addmember",
        description="Add a new team member with invite link",
        permission_level=PermissionLevel.LEADERSHIP,
        chat_types=frozenset([ChatType.LEADERSHIP]),
        examples=("/addmember", "/addmember Jane Doe +447123456789"),
        feature="player_registration",
    ),
    CommandDefinition(
        name="/approve",
        description="Approve a pending player/member",
        permission_level=PermissionLevel.LEADERSHIP,
        chat_types=frozenset([ChatType.LEADERSHIP]),
        examples=("/approve", "/approve MH123"),
        feature="player_registration",
    ),
    CommandDefinition(
        name="/reject",
        description="Reject a pending player/member",
        permission_level=PermissionLevel.LEADERSHIP,
        chat_types=frozenset([ChatType.LEADERSHIP]),
        examples=("/reject", "/reject MH123"),
        feature="player_registration",
    ),
    CommandDefinition(
<<<<<<< HEAD
        name="/pending",
        description="List pending approvals",
        permission_level=PermissionLevel.LEADERSHIP,
        chat_types=frozenset([ChatType.LEADERSHIP]),
        examples=("/pending",),
        feature="player_registration",
    ),
    CommandDefinition(
        name="/announce",
        description="Send team announcements",
        permission_level=PermissionLevel.LEADERSHIP,
        chat_types=frozenset([ChatType.LEADERSHIP]),
        examples=("/announce", "/announce Team meeting tonight"),
        feature="communication",
=======
        name="/addmember",
        description="Add a team member",
        permission_level=PermissionLevel.LEADERSHIP,
        chat_types=frozenset([ChatType.LEADERSHIP]),
        examples=("/addmember", "/addmember John Smith 07123456789 manager"),
        feature="team_administration",
>>>>>>> fca65471
    ),
}

# =============================================================================
# TRAINING MANAGEMENT COMMANDS
# =============================================================================

TRAINING_COMMANDS = {
    CommandDefinition(
<<<<<<< HEAD
        name="/scheduletraining",
        description="Schedule a new training session",
        permission_level=PermissionLevel.LEADERSHIP,
        chat_types=frozenset([ChatType.LEADERSHIP]),
        examples=("/scheduletraining", "/scheduletraining Technical 2024-01-15 19:00"),
        feature="training_management",
    ),
    CommandDefinition(
        name="/listtrainings",
        description="List upcoming training sessions",
        permission_level=PermissionLevel.PLAYER,
        chat_types=frozenset([ChatType.MAIN, ChatType.LEADERSHIP]),
        examples=("/listtrainings", "/listtrainings 2024-01"),
        feature="training_management",
=======
        name="/help",
        description="Show available commands",
        permission_level=PermissionLevel.PUBLIC,
        chat_types=frozenset([ChatType.MAIN, ChatType.LEADERSHIP, ChatType.PRIVATE]),
        examples=("/help", "/help register"),
        feature="shared",
    ),
    CommandDefinition(
        name="/list",
        description="List team members or players (context-aware)",
        permission_level=PermissionLevel.PUBLIC,
        chat_types=frozenset([ChatType.MAIN, ChatType.LEADERSHIP]),
        examples=("/list", "/list players", "/list members"),
        feature="shared",
    ),
    CommandDefinition(
        name="/update",
        description="Update your information (context-aware for players/team members)",
        permission_level=PermissionLevel.PUBLIC,
        chat_types=frozenset([ChatType.MAIN, ChatType.LEADERSHIP]),
        examples=(
            "/update phone 07123456789",
            "/update position midfielder",
            "/update email admin@example.com",
        ),
        feature="shared",
>>>>>>> fca65471
    ),
    CommandDefinition(
        name="/marktraining",
        description="Mark attendance for training session",
        permission_level=PermissionLevel.PLAYER,
        chat_types=frozenset([ChatType.MAIN]),
        examples=("/marktraining", "/marktraining TRAIN123 confirmed"),
        feature="training_management",
    ),
    CommandDefinition(
        name="/canceltraining",
        description="Cancel a training session",
        permission_level=PermissionLevel.LEADERSHIP,
        chat_types=frozenset([ChatType.LEADERSHIP]),
        examples=("/canceltraining", "/canceltraining TRAIN123"),
        feature="training_management",
    ),
    CommandDefinition(
        name="/trainingstats",
        description="View training statistics",
        permission_level=PermissionLevel.LEADERSHIP,
        chat_types=frozenset([ChatType.LEADERSHIP]),
        examples=("/trainingstats", "/trainingstats 2024"),
        feature="training_management",
    ),
    CommandDefinition(
        name="/mytrainings",
        description="View your training history",
        permission_level=PermissionLevel.PLAYER,
        chat_types=frozenset([ChatType.MAIN]),
        examples=("/mytrainings", "/mytrainings 2024"),
        feature="training_management",
    ),
}

# =============================================================================
# MATCH MANAGEMENT COMMANDS
# =============================================================================

MATCH_COMMANDS = {
    CommandDefinition(
        name="/creatematch",
        description="Create a new match",
        permission_level=PermissionLevel.LEADERSHIP,
        chat_types=frozenset([ChatType.LEADERSHIP]),
        examples=("/creatematch", "/creatematch Home vs Away 2024-01-20 15:00"),
        feature="match_management",
    ),
    CommandDefinition(
        name="/listmatches",
        description="List upcoming matches",
        permission_level=PermissionLevel.PLAYER,
        chat_types=frozenset([ChatType.MAIN, ChatType.LEADERSHIP]),
        examples=("/listmatches", "/listmatches 2024"),
        feature="match_management",
    ),
    CommandDefinition(
        name="/matchstatus",
        description="Check match status",
        permission_level=PermissionLevel.PLAYER,
        chat_types=frozenset([ChatType.MAIN, ChatType.LEADERSHIP]),
        examples=("/matchstatus", "/matchstatus MATCH123"),
        feature="match_management",
    ),
    CommandDefinition(
        name="/selectsquad",
        description="Select squad for match",
        permission_level=PermissionLevel.LEADERSHIP,
        chat_types=frozenset([ChatType.LEADERSHIP]),
        examples=("/selectsquad", "/selectsquad MATCH123"),
        feature="match_management",
    ),
<<<<<<< HEAD
=======
    CommandDefinition(
        name="/updatematch",
        description="Update match information",
        permission_level=PermissionLevel.LEADERSHIP,
        chat_types=frozenset([ChatType.LEADERSHIP]),
        examples=("/updatematch", "/updatematch MATCH123"),
        feature="match_management",
    ),
    CommandDefinition(
        name="/deletematch",
        description="Delete a match (Leadership only)",
        permission_level=PermissionLevel.LEADERSHIP,
        chat_types=frozenset([ChatType.LEADERSHIP]),
        examples=("/deletematch", "/deletematch MATCH123"),
        feature="match_management",
    ),
    CommandDefinition(
        name="/availableplayers",
        description="Get list of available players for a match",
        permission_level=PermissionLevel.LEADERSHIP,
        chat_types=frozenset([ChatType.LEADERSHIP]),
        examples=("/availableplayers", "/availableplayers MATCH123"),
        feature="match_management",
    ),
>>>>>>> fca65471
}

# =============================================================================
# ATTENDANCE MANAGEMENT COMMANDS
# =============================================================================

ATTENDANCE_COMMANDS = {
    CommandDefinition(
        name="/attendance",
        description="View match attendance information",
        permission_level=PermissionLevel.PLAYER,
        chat_types=frozenset([ChatType.MAIN]),
        examples=("/attendance", "/attendance MATCH123"),
        feature="attendance_management",
    ),
    CommandDefinition(
        name="/markattendance",
        description="Mark your attendance for a match",
        permission_level=PermissionLevel.PLAYER,
        chat_types=frozenset([ChatType.MAIN]),
        examples=("/markattendance", "/markattendance MATCH123 confirmed"),
        feature="attendance_management",
    ),
    CommandDefinition(
        name="/attendancehistory",
        description="View your attendance history",
        permission_level=PermissionLevel.PLAYER,
        chat_types=frozenset([ChatType.MAIN]),
        examples=("/attendancehistory", "/attendancehistory 2024"),
        feature="attendance_management",
    ),
<<<<<<< HEAD
=======
    CommandDefinition(
        name="/attendanceexport",
        description="Export attendance data",
        permission_level=PermissionLevel.LEADERSHIP,
        chat_types=frozenset([ChatType.LEADERSHIP]),
        examples=("/attendanceexport", "/attendanceexport MATCH123"),
        feature="attendance_management",
    ),
>>>>>>> fca65471
}

# =============================================================================
# PAYMENT MANAGEMENT COMMANDS
# =============================================================================

PAYMENT_COMMANDS = {
    CommandDefinition(
        name="/createpayment",
        description="Create a new payment record",
        permission_level=PermissionLevel.LEADERSHIP,
        chat_types=frozenset([ChatType.LEADERSHIP]),
        examples=("/createpayment", "/createpayment John Smith 50.00 Match fee"),
        feature="payment_management",
    ),
    CommandDefinition(
        name="/payments",
        description="View payment history",
        permission_level=PermissionLevel.LEADERSHIP,
        chat_types=frozenset([ChatType.LEADERSHIP]),
        examples=("/payments", "/payments John Smith"),
        feature="payment_management",
    ),
    CommandDefinition(
        name="/markpaid",
        description="Mark payment as paid",
        permission_level=PermissionLevel.LEADERSHIP,
        chat_types=frozenset([ChatType.LEADERSHIP]),
        examples=("/markpaid", "/markpaid PAY123"),
        feature="payment_management",
    ),
}

# =============================================================================
# COMMUNICATION COMMANDS
# =============================================================================

COMMUNICATION_COMMANDS = {
    CommandDefinition(
        name="/message",
        description="Send a message to team",
        permission_level=PermissionLevel.LEADERSHIP,
        chat_types=frozenset([ChatType.LEADERSHIP]),
        examples=("/message", "/message Important team update"),
        feature="communication",
    ),
}

# =============================================================================
<<<<<<< HEAD
# HEALTH MONITORING COMMANDS
# =============================================================================

HEALTH_COMMANDS = {
    CommandDefinition(
        name="/health",
        description="Check system health status",
        permission_level=PermissionLevel.LEADERSHIP,
        chat_types=frozenset([ChatType.LEADERSHIP]),
        examples=("/health",),
        feature="health_monitoring",
    ),
}

# =============================================================================
# ALL COMMANDS
=======
# TEAM ADMINISTRATION COMMANDS
# =============================================================================

# Commands removed: /createteam, /teamstatus, /updateteam, /listmembers
# /list command will handle listing all players and members in leadership chat
TEAM_ADMIN_COMMANDS = set()

# =============================================================================
# ALL COMMANDS COLLECTION
>>>>>>> fca65471
# =============================================================================

ALL_COMMANDS = (
    CORE_COMMANDS
    | PLAYER_COMMANDS
    | TEAM_ADMINISTRATION_COMMANDS
    | TRAINING_COMMANDS
    | MATCH_COMMANDS
    | ATTENDANCE_COMMANDS
    | PAYMENT_COMMANDS
    | COMMUNICATION_COMMANDS
<<<<<<< HEAD
    | HEALTH_COMMANDS
=======
    | TEAM_ADMIN_COMMANDS
>>>>>>> fca65471
)

# =============================================================================
# COMMAND LOOKUP DICTIONARIES
# =============================================================================

COMMANDS_BY_NAME = {cmd.name: cmd for cmd in ALL_COMMANDS}
COMMANDS_BY_FEATURE = {}
COMMANDS_BY_CHAT_TYPE = {}
COMMANDS_BY_PERMISSION = {}

# Build lookup dictionaries
for cmd in ALL_COMMANDS:
    # By feature
    if cmd.feature not in COMMANDS_BY_FEATURE:
        COMMANDS_BY_FEATURE[cmd.feature] = set()
    COMMANDS_BY_FEATURE[cmd.feature].add(cmd)

    # By chat type
    for chat_type in cmd.chat_types:
        if chat_type not in COMMANDS_BY_CHAT_TYPE:
            COMMANDS_BY_CHAT_TYPE[chat_type] = set()
        COMMANDS_BY_CHAT_TYPE[chat_type].add(cmd)

    # By permission level
    if cmd.permission_level not in COMMANDS_BY_PERMISSION:
        COMMANDS_BY_PERMISSION[cmd.permission_level] = set()
    COMMANDS_BY_PERMISSION[cmd.permission_level].add(cmd)

# =============================================================================
# CHAT TYPE CONSTANTS
# =============================================================================

CHAT_TYPE_DISPLAY_NAMES = {
    ChatType.MAIN: "Main Chat",
    ChatType.LEADERSHIP: "Leadership Chat",
    ChatType.PRIVATE: "Private Chat",
}

CHAT_TYPE_DESCRIPTIONS = {
    ChatType.MAIN: "Main team chat for all players",
    ChatType.LEADERSHIP: "Leadership chat for team management",
    ChatType.PRIVATE: "Private messages with the bot",
}

# =============================================================================
# UTILITY FUNCTIONS
# =============================================================================


def get_commands_for_chat_type(chat_type: ChatType) -> list[CommandDefinition]:
    """Get all commands available for a specific chat type."""
    return sorted(COMMANDS_BY_CHAT_TYPE.get(chat_type, []), key=lambda x: x.name)


def get_commands_for_permission_level(permission_level: PermissionLevel) -> list[CommandDefinition]:
    """Get all commands available for a specific permission level."""
    return sorted(COMMANDS_BY_PERMISSION.get(permission_level, []), key=lambda x: x.name)


def get_commands_for_feature(feature: str) -> list[CommandDefinition]:
    """Get all commands for a specific feature."""
    return sorted(COMMANDS_BY_FEATURE.get(feature, []), key=lambda x: x.name)


def get_command_by_name(command_name: str) -> CommandDefinition:
    """Get command definition by name."""
    # Ensure command name starts with /
    if not command_name.startswith("/"):
        command_name = f"/{command_name}"
    return COMMANDS_BY_NAME.get(command_name)


def is_valid_command(command_name: str) -> bool:
    """Check if a command name is valid."""
    # Ensure command name starts with /
    if not command_name.startswith("/"):
        command_name = f"/{command_name}"
    return get_command_by_name(command_name) is not None


def get_chat_type_display_name(chat_type: ChatType) -> str:
    """Get display name for chat type."""
    return CHAT_TYPE_DISPLAY_NAMES.get(chat_type, str(chat_type.value))


def get_chat_type_description(chat_type: ChatType) -> str:
    """Get description for chat type."""
    return CHAT_TYPE_DESCRIPTIONS.get(chat_type, "Unknown chat type")


def normalize_chat_type(chat_type: str) -> ChatType:
    """Normalize chat type string to enum."""
    chat_type_lower = chat_type.lower()

    if chat_type_lower in ["main_chat", "main"]:
        return ChatType.MAIN
    elif chat_type_lower in ["leadership_chat", "leadership"]:
        return ChatType.LEADERSHIP
    elif chat_type_lower in ["private", "private_chat"]:
        return ChatType.PRIVATE
    else:
        # Default to main chat for unknown types
        return ChatType.MAIN

# =============================================================================
# TELEGRAM CONFIGURATION CONSTANTS
# =============================================================================

class TelegramConfig:
    """Telegram bot configuration constants."""
    
    # Polling configuration
    POLL_INTERVAL = 1.0
    TIMEOUT = 30
    BOOTSTRAP_RETRIES = 5
    
    # Message formatting
    MAX_MESSAGE_LENGTH = 4096
    MAX_CAPTION_LENGTH = 1024
    
    # Contact sharing
    CONTACT_BUTTON_TEXT = "📱 Share My Phone Number"
    CONTACT_BUTTON_ONE_TIME = True
    CONTACT_BUTTON_RESIZE = True<|MERGE_RESOLUTION|>--- conflicted
+++ resolved
@@ -57,29 +57,11 @@
 
 
 # =============================================================================
-# CORE COMMANDS
-# =============================================================================
-
-CORE_COMMANDS = {
-    CommandDefinition(
-<<<<<<< HEAD
-        name="/help",
-        description="Get help and command information",
-        permission_level=PermissionLevel.PUBLIC,
-        chat_types=frozenset([ChatType.MAIN, ChatType.LEADERSHIP, ChatType.PRIVATE]),
-        examples=("/help", "/help /addplayer"),
-        feature="shared",
-    ),
-}
-
-# =============================================================================
 # PLAYER MANAGEMENT COMMANDS
 # =============================================================================
 
 PLAYER_COMMANDS = {
     CommandDefinition(
-=======
->>>>>>> fca65471
         name="/myinfo",
         description="View your player information",
         permission_level=PermissionLevel.PLAYER,
@@ -95,43 +77,16 @@
         examples=("/status", "/status MH123", "/status +447123456789"),
         feature="shared",
     ),
-<<<<<<< HEAD
-    CommandDefinition(
-        name="/update",
-        description="Update your player information",
-        permission_level=PermissionLevel.PLAYER,
-        chat_types=frozenset([ChatType.MAIN]),
-        examples=("/update", "/update position Forward"),
-        feature="player_registration",
-    ),
-=======
->>>>>>> fca65471
-}
-
-# =============================================================================
-# TEAM ADMINISTRATION COMMANDS
-# =============================================================================
-
-TEAM_ADMINISTRATION_COMMANDS = {
-    CommandDefinition(
-        name="/addplayer",
-        description="Add a new player with invite link",
-        permission_level=PermissionLevel.LEADERSHIP,
-        chat_types=frozenset([ChatType.LEADERSHIP]),
-        examples=("/addplayer", "/addplayer John Smith +447123456789"),
-        feature="player_registration",
-    ),
-    CommandDefinition(
-        name="/addmember",
-        description="Add a new team member with invite link",
-        permission_level=PermissionLevel.LEADERSHIP,
-        chat_types=frozenset([ChatType.LEADERSHIP]),
-        examples=("/addmember", "/addmember Jane Doe +447123456789"),
-        feature="player_registration",
-    ),
+}
+
+# =============================================================================
+# LEADERSHIP COMMANDS
+# =============================================================================
+
+LEADERSHIP_COMMANDS = {
     CommandDefinition(
         name="/approve",
-        description="Approve a pending player/member",
+        description="Approve a player for matches",
         permission_level=PermissionLevel.LEADERSHIP,
         chat_types=frozenset([ChatType.LEADERSHIP]),
         examples=("/approve", "/approve MH123"),
@@ -139,61 +94,44 @@
     ),
     CommandDefinition(
         name="/reject",
-        description="Reject a pending player/member",
-        permission_level=PermissionLevel.LEADERSHIP,
-        chat_types=frozenset([ChatType.LEADERSHIP]),
-        examples=("/reject", "/reject MH123"),
+        description="Reject a player application",
+        permission_level=PermissionLevel.LEADERSHIP,
+        chat_types=frozenset([ChatType.LEADERSHIP]),
+        examples=("/reject", "/reject MH123 reason"),
         feature="player_registration",
     ),
     CommandDefinition(
-<<<<<<< HEAD
         name="/pending",
-        description="List pending approvals",
+        description="List players awaiting approval",
         permission_level=PermissionLevel.LEADERSHIP,
         chat_types=frozenset([ChatType.LEADERSHIP]),
         examples=("/pending",),
         feature="player_registration",
     ),
     CommandDefinition(
-        name="/announce",
-        description="Send team announcements",
-        permission_level=PermissionLevel.LEADERSHIP,
-        chat_types=frozenset([ChatType.LEADERSHIP]),
-        examples=("/announce", "/announce Team meeting tonight"),
-        feature="communication",
-=======
+        name="/addplayer",
+        description="Add a player directly",
+        permission_level=PermissionLevel.LEADERSHIP,
+        chat_types=frozenset([ChatType.LEADERSHIP]),
+        examples=("/addplayer", "/addplayer John Smith 07123456789 midfielder"),
+        feature="player_registration",
+    ),
+    CommandDefinition(
         name="/addmember",
         description="Add a team member",
         permission_level=PermissionLevel.LEADERSHIP,
         chat_types=frozenset([ChatType.LEADERSHIP]),
         examples=("/addmember", "/addmember John Smith 07123456789 manager"),
         feature="team_administration",
->>>>>>> fca65471
-    ),
-}
-
-# =============================================================================
-# TRAINING MANAGEMENT COMMANDS
-# =============================================================================
-
-TRAINING_COMMANDS = {
-    CommandDefinition(
-<<<<<<< HEAD
-        name="/scheduletraining",
-        description="Schedule a new training session",
-        permission_level=PermissionLevel.LEADERSHIP,
-        chat_types=frozenset([ChatType.LEADERSHIP]),
-        examples=("/scheduletraining", "/scheduletraining Technical 2024-01-15 19:00"),
-        feature="training_management",
-    ),
-    CommandDefinition(
-        name="/listtrainings",
-        description="List upcoming training sessions",
-        permission_level=PermissionLevel.PLAYER,
-        chat_types=frozenset([ChatType.MAIN, ChatType.LEADERSHIP]),
-        examples=("/listtrainings", "/listtrainings 2024-01"),
-        feature="training_management",
-=======
+    ),
+}
+
+# =============================================================================
+# SYSTEM COMMANDS
+# =============================================================================
+
+SYSTEM_COMMANDS = {
+    CommandDefinition(
         name="/help",
         description="Show available commands",
         permission_level=PermissionLevel.PUBLIC,
@@ -220,39 +158,30 @@
             "/update email admin@example.com",
         ),
         feature="shared",
->>>>>>> fca65471
-    ),
-    CommandDefinition(
-        name="/marktraining",
-        description="Mark attendance for training session",
-        permission_level=PermissionLevel.PLAYER,
-        chat_types=frozenset([ChatType.MAIN]),
-        examples=("/marktraining", "/marktraining TRAIN123 confirmed"),
-        feature="training_management",
-    ),
-    CommandDefinition(
-        name="/canceltraining",
-        description="Cancel a training session",
-        permission_level=PermissionLevel.LEADERSHIP,
-        chat_types=frozenset([ChatType.LEADERSHIP]),
-        examples=("/canceltraining", "/canceltraining TRAIN123"),
-        feature="training_management",
-    ),
-    CommandDefinition(
-        name="/trainingstats",
-        description="View training statistics",
-        permission_level=PermissionLevel.LEADERSHIP,
-        chat_types=frozenset([ChatType.LEADERSHIP]),
-        examples=("/trainingstats", "/trainingstats 2024"),
-        feature="training_management",
-    ),
-    CommandDefinition(
-        name="/mytrainings",
-        description="View your training history",
-        permission_level=PermissionLevel.PLAYER,
-        chat_types=frozenset([ChatType.MAIN]),
-        examples=("/mytrainings", "/mytrainings 2024"),
-        feature="training_management",
+    ),
+    CommandDefinition(
+        name="/info",
+        description="Show user information",
+        permission_level=PermissionLevel.PUBLIC,
+        chat_types=frozenset([ChatType.MAIN, ChatType.LEADERSHIP, ChatType.PRIVATE]),
+        examples=("/info", "/myinfo"),
+        feature="shared",
+    ),
+    CommandDefinition(
+        name="/ping",
+        description="Check bot status",
+        permission_level=PermissionLevel.PUBLIC,
+        chat_types=frozenset([ChatType.MAIN, ChatType.LEADERSHIP, ChatType.PRIVATE]),
+        examples=("/ping",),
+        feature="shared",
+    ),
+    CommandDefinition(
+        name="/version",
+        description="Show bot version",
+        permission_level=PermissionLevel.PUBLIC,
+        chat_types=frozenset([ChatType.MAIN, ChatType.LEADERSHIP, ChatType.PRIVATE]),
+        examples=("/version",),
+        feature="shared",
     ),
 }
 
@@ -266,35 +195,33 @@
         description="Create a new match",
         permission_level=PermissionLevel.LEADERSHIP,
         chat_types=frozenset([ChatType.LEADERSHIP]),
-        examples=("/creatematch", "/creatematch Home vs Away 2024-01-20 15:00"),
+        examples=("/creatematch", "/creatematch vs Team B 2024-01-15 14:00"),
         feature="match_management",
     ),
     CommandDefinition(
         name="/listmatches",
         description="List upcoming matches",
         permission_level=PermissionLevel.PLAYER,
-        chat_types=frozenset([ChatType.MAIN, ChatType.LEADERSHIP]),
-        examples=("/listmatches", "/listmatches 2024"),
-        feature="match_management",
-    ),
-    CommandDefinition(
-        name="/matchstatus",
-        description="Check match status",
-        permission_level=PermissionLevel.PLAYER,
-        chat_types=frozenset([ChatType.MAIN, ChatType.LEADERSHIP]),
-        examples=("/matchstatus", "/matchstatus MATCH123"),
+        chat_types=frozenset([ChatType.LEADERSHIP]),
+        examples=("/listmatches", "/listmatches upcoming"),
+        feature="match_management",
+    ),
+    CommandDefinition(
+        name="/matchdetails",
+        description="Get match details",
+        permission_level=PermissionLevel.PLAYER,
+        chat_types=frozenset([ChatType.LEADERSHIP]),
+        examples=("/matchdetails", "/matchdetails MATCH123"),
         feature="match_management",
     ),
     CommandDefinition(
         name="/selectsquad",
-        description="Select squad for match",
+        description="Select match squad",
         permission_level=PermissionLevel.LEADERSHIP,
         chat_types=frozenset([ChatType.LEADERSHIP]),
         examples=("/selectsquad", "/selectsquad MATCH123"),
         feature="match_management",
     ),
-<<<<<<< HEAD
-=======
     CommandDefinition(
         name="/updatematch",
         description="Update match information",
@@ -319,40 +246,37 @@
         examples=("/availableplayers", "/availableplayers MATCH123"),
         feature="match_management",
     ),
->>>>>>> fca65471
-}
-
-# =============================================================================
-# ATTENDANCE MANAGEMENT COMMANDS
+}
+
+# =============================================================================
+# ATTENDANCE COMMANDS
 # =============================================================================
 
 ATTENDANCE_COMMANDS = {
     CommandDefinition(
+        name="/markattendance",
+        description="Mark attendance for a match",
+        permission_level=PermissionLevel.PLAYER,
+        chat_types=frozenset([ChatType.MAIN, ChatType.LEADERSHIP]),
+        examples=("/markattendance", "/markattendance yes", "/markattendance no"),
+        feature="attendance_management",
+    ),
+    CommandDefinition(
         name="/attendance",
-        description="View match attendance information",
-        permission_level=PermissionLevel.PLAYER,
-        chat_types=frozenset([ChatType.MAIN]),
+        description="View match attendance",
+        permission_level=PermissionLevel.PLAYER,
+        chat_types=frozenset([ChatType.MAIN, ChatType.LEADERSHIP]),
         examples=("/attendance", "/attendance MATCH123"),
         feature="attendance_management",
     ),
     CommandDefinition(
-        name="/markattendance",
-        description="Mark your attendance for a match",
-        permission_level=PermissionLevel.PLAYER,
-        chat_types=frozenset([ChatType.MAIN]),
-        examples=("/markattendance", "/markattendance MATCH123 confirmed"),
-        feature="attendance_management",
-    ),
-    CommandDefinition(
         name="/attendancehistory",
-        description="View your attendance history",
-        permission_level=PermissionLevel.PLAYER,
-        chat_types=frozenset([ChatType.MAIN]),
+        description="View attendance history",
+        permission_level=PermissionLevel.PLAYER,
+        chat_types=frozenset([ChatType.MAIN, ChatType.LEADERSHIP]),
         examples=("/attendancehistory", "/attendancehistory 2024"),
         feature="attendance_management",
     ),
-<<<<<<< HEAD
-=======
     CommandDefinition(
         name="/attendanceexport",
         description="Export attendance data",
@@ -361,20 +285,19 @@
         examples=("/attendanceexport", "/attendanceexport MATCH123"),
         feature="attendance_management",
     ),
->>>>>>> fca65471
-}
-
-# =============================================================================
-# PAYMENT MANAGEMENT COMMANDS
+}
+
+# =============================================================================
+# PAYMENT COMMANDS
 # =============================================================================
 
 PAYMENT_COMMANDS = {
     CommandDefinition(
         name="/createpayment",
-        description="Create a new payment record",
-        permission_level=PermissionLevel.LEADERSHIP,
-        chat_types=frozenset([ChatType.LEADERSHIP]),
-        examples=("/createpayment", "/createpayment John Smith 50.00 Match fee"),
+        description="Create a new payment",
+        permission_level=PermissionLevel.LEADERSHIP,
+        chat_types=frozenset([ChatType.LEADERSHIP]),
+        examples=("/createpayment", "/createpayment Match Fee 25.00"),
         feature="payment_management",
     ),
     CommandDefinition(
@@ -382,7 +305,15 @@
         description="View payment history",
         permission_level=PermissionLevel.LEADERSHIP,
         chat_types=frozenset([ChatType.LEADERSHIP]),
-        examples=("/payments", "/payments John Smith"),
+        examples=("/payments", "/payments pending", "/payments completed"),
+        feature="payment_management",
+    ),
+    CommandDefinition(
+        name="/budget",
+        description="View budget information",
+        permission_level=PermissionLevel.LEADERSHIP,
+        chat_types=frozenset([ChatType.LEADERSHIP]),
+        examples=("/budget", "/budget 2024"),
         feature="payment_management",
     ),
     CommandDefinition(
@@ -390,9 +321,17 @@
         description="Mark payment as paid",
         permission_level=PermissionLevel.LEADERSHIP,
         chat_types=frozenset([ChatType.LEADERSHIP]),
-        examples=("/markpaid", "/markpaid PAY123"),
+        examples=("/markpaid", "/markpaid PAYMENT123"),
         feature="payment_management",
     ),
+    CommandDefinition(
+        name="/paymentexport",
+        description="Export payment data",
+        permission_level=PermissionLevel.LEADERSHIP,
+        chat_types=frozenset([ChatType.LEADERSHIP]),
+        examples=("/paymentexport", "/paymentexport 2024"),
+        feature="payment_management",
+    ),
 }
 
 # =============================================================================
@@ -401,34 +340,32 @@
 
 COMMUNICATION_COMMANDS = {
     CommandDefinition(
-        name="/message",
-        description="Send a message to team",
-        permission_level=PermissionLevel.LEADERSHIP,
-        chat_types=frozenset([ChatType.LEADERSHIP]),
-        examples=("/message", "/message Important team update"),
+        name="/announce",
+        description="Send announcement to team",
+        permission_level=PermissionLevel.LEADERSHIP,
+        chat_types=frozenset([ChatType.LEADERSHIP]),
+        examples=("/announce", "/announce Important match tomorrow"),
         feature="communication",
     ),
-}
-
-# =============================================================================
-<<<<<<< HEAD
-# HEALTH MONITORING COMMANDS
-# =============================================================================
-
-HEALTH_COMMANDS = {
-    CommandDefinition(
-        name="/health",
-        description="Check system health status",
-        permission_level=PermissionLevel.LEADERSHIP,
-        chat_types=frozenset([ChatType.LEADERSHIP]),
-        examples=("/health",),
-        feature="health_monitoring",
-    ),
-}
-
-# =============================================================================
-# ALL COMMANDS
-=======
+    CommandDefinition(
+        name="/remind",
+        description="Send reminder to players",
+        permission_level=PermissionLevel.LEADERSHIP,
+        chat_types=frozenset([ChatType.LEADERSHIP]),
+        examples=("/remind", "/remind Match in 2 hours"),
+        feature="communication",
+    ),
+    CommandDefinition(
+        name="/broadcast",
+        description="Broadcast message to all chats",
+        permission_level=PermissionLevel.LEADERSHIP,
+        chat_types=frozenset([ChatType.LEADERSHIP]),
+        examples=("/broadcast", "/broadcast Emergency message"),
+        feature="communication",
+    ),
+}
+
+# =============================================================================
 # TEAM ADMINISTRATION COMMANDS
 # =============================================================================
 
@@ -438,23 +375,17 @@
 
 # =============================================================================
 # ALL COMMANDS COLLECTION
->>>>>>> fca65471
 # =============================================================================
 
 ALL_COMMANDS = (
-    CORE_COMMANDS
-    | PLAYER_COMMANDS
-    | TEAM_ADMINISTRATION_COMMANDS
-    | TRAINING_COMMANDS
+    PLAYER_COMMANDS
+    | LEADERSHIP_COMMANDS
+    | SYSTEM_COMMANDS
     | MATCH_COMMANDS
     | ATTENDANCE_COMMANDS
     | PAYMENT_COMMANDS
     | COMMUNICATION_COMMANDS
-<<<<<<< HEAD
-    | HEALTH_COMMANDS
-=======
     | TEAM_ADMIN_COMMANDS
->>>>>>> fca65471
 )
 
 # =============================================================================
@@ -558,25 +489,4 @@
         return ChatType.PRIVATE
     else:
         # Default to main chat for unknown types
-        return ChatType.MAIN
-
-# =============================================================================
-# TELEGRAM CONFIGURATION CONSTANTS
-# =============================================================================
-
-class TelegramConfig:
-    """Telegram bot configuration constants."""
-    
-    # Polling configuration
-    POLL_INTERVAL = 1.0
-    TIMEOUT = 30
-    BOOTSTRAP_RETRIES = 5
-    
-    # Message formatting
-    MAX_MESSAGE_LENGTH = 4096
-    MAX_CAPTION_LENGTH = 1024
-    
-    # Contact sharing
-    CONTACT_BUTTON_TEXT = "📱 Share My Phone Number"
-    CONTACT_BUTTON_ONE_TIME = True
-    CONTACT_BUTTON_RESIZE = True+        return ChatType.MAIN