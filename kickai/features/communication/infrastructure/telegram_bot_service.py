<<<<<<< HEAD
from typing import Dict, Union
from datetime import datetime

=======
>>>>>>> f67779ca
from loguru import logger
from telegram import KeyboardButton, ReplyKeyboardMarkup, Update
from telegram.ext import Application, CommandHandler, ContextTypes, MessageHandler, filters

from kickai.agents.agentic_message_router import AgenticMessageRouter
from kickai.core.enums import ChatType
from kickai.features.communication.domain.interfaces.telegram_bot_service_interface import (
    TelegramBotServiceInterface,
)
from kickai.utils.security_utils import (
    sanitize_username,
    validate_new_chat_members_update,
    validate_chat_id,
)
from kickai.features.communication.domain.services.admin_notification_service import (
    send_critical_error_notification,
)
from kickai.core.constants import TelegramConfig


class TelegramBotService(TelegramBotServiceInterface):
    def __init__(
        self,
        token: str,
        team_id: str,
        main_chat_id: str = None,
        leadership_chat_id: str = None,
        crewai_system=None,
    ):
        self.token = token
        self.team_id = team_id
        self.main_chat_id = main_chat_id
        self.leadership_chat_id = leadership_chat_id
        self.crewai_system = crewai_system

        if not self.token:
            raise ValueError("TelegramBotService: token must be provided explicitly (not from env)")

        # Initialize the agentic message router
        # Initialize the real AgenticMessageRouter with lazy loading
        self.agentic_router = AgenticMessageRouter(team_id=team_id, crewai_system=crewai_system)
        self.agentic_router.team_id = self.team_id  # Add team_id to router
        if main_chat_id and leadership_chat_id:
            self.agentic_router.set_chat_ids(main_chat_id, leadership_chat_id)

        self.app = Application.builder().token(self.token).build()
        self._running = False
        self._setup_handlers()

    def _setup_handlers(self):
        """Set up message handlers for the Telegram bot using command registry."""
        try:
            from kickai.core.command_registry_initializer import get_initialized_command_registry

            # Get the properly initialized command registry
            # Handle context isolation by ensuring registry is accessible
            try:
                registry = get_initialized_command_registry()
                all_commands = registry.list_all_commands()
                logger.info(f"✅ Command registry initialized with {len(all_commands)} commands")
            except RuntimeError as e:
                if "Command registry not initialized" in str(e):
                    # Fallback: try to initialize the registry in this context
                    logger.warning(
                        "⚠️ Command registry not accessible in current context, attempting to initialize..."
                    )
                    try:
                        from kickai.core.command_registry_initializer import (
                            initialize_command_registry,
                        )

                        registry = initialize_command_registry()
                        all_commands = registry.list_all_commands()
                        logger.info(
                            f"✅ Successfully initialized command registry in current context with {len(all_commands)} commands"
                        )
                    except Exception as init_error:
                        logger.error(
                            f"❌ Failed to initialize command registry in current context: {init_error}"
                        )
                        # Last resort: use fallback handlers
                        logger.warning(
                            "⚠️ Using fallback handlers due to registry initialization failure"
                        )
                        self._setup_fallback_handlers()
                        return
                else:
                    raise

            # Set up command handlers from registry with chat-type awareness
            command_handlers = []

            # ALL commands use agentic routing - no dedicated handlers
            # This ensures single source of truth and consistent processing
            for cmd_metadata in all_commands:
                # Use the generic agentic handler for all commands
                def create_handler(cmd_name):
                    return lambda update, context: self._handle_registered_command(
                        update, context, cmd_name
                    )

                handler = create_handler(cmd_metadata.name)
                command_handlers.append(CommandHandler(cmd_metadata.name.lstrip("/"), handler))
                logger.info(f"✅ Registered agentic command handler: {cmd_metadata.name}")

            # Add message handler for natural language processing
            message_handler = MessageHandler(
                filters.TEXT & ~filters.COMMAND, self._handle_natural_language_message
            )

            # Add contact handler for phone number sharing
            contact_handler = MessageHandler(filters.CONTACT, self._handle_contact_share)

            # Add new chat members handler for welcome messages
            new_chat_members_handler = MessageHandler(filters.StatusUpdate.NEW_CHAT_MEMBERS, self._handle_new_chat_members)

            # Add debug handler to log all updates
            debug_handler = MessageHandler(filters.ALL, self._debug_handler)

            # Add all handlers to the application
            self.app.add_handlers(
                command_handlers + [message_handler, contact_handler, new_chat_members_handler, debug_handler]
            )

            logger.info(
                f"✅ Set up {len(command_handlers)} agentic command handlers and 1 message handler"
            )

        except Exception as e:
            logger.error(f"❌ Error setting up handlers: {e}")
            # Fallback to basic handlers
            self._setup_fallback_handlers()

    def _setup_fallback_handlers(self):
        """Set up fallback handlers when command registry fails."""
        try:
            # All messages now use agentic routing - minimal fallback
            handlers = [
                MessageHandler(
                    filters.TEXT & ~filters.COMMAND, self._handle_natural_language_message
                ),
                MessageHandler(filters.CONTACT, self._handle_contact_share),
                MessageHandler(filters.StatusUpdate.NEW_CHAT_MEMBERS, self._handle_new_chat_members),
            ]

            self.app.add_handlers(handlers)
            logger.info(f"✅ Set up {len(handlers)} fallback handlers")

        except Exception as e:
            logger.error(f"❌ Error setting up fallback handlers: {e}")

    async def _handle_natural_language_message(
        self, update: Update, context: ContextTypes.DEFAULT_TYPE
    ):
        """Handle natural language messages through agentic system ONLY."""
        try:
            # Convert to domain message
            message = self.agentic_router.convert_telegram_update_to_message(update)

            # Route through agentic system (NO direct processing)
            response = await self.agentic_router.route_message(message)

            # Send response
            await self._send_response(update, response)

        except Exception as e:
            logger.error(f"Error in agentic message handling: {e}")
            await self._send_error_response(
                update, "I encountered an error processing your message."
            )

    async def _handle_contact_share(self, update: Update, context: ContextTypes.DEFAULT_TYPE):
        """Handle contact sharing for phone number linking."""
        try:
            logger.info(f"📱 Contact shared by user {update.effective_user.id}")

            # Extract contact information
            contact = update.message.contact
            phone_number = contact.phone_number
            user_id = contact.user_id if contact.user_id else update.effective_user.id
            username = update.effective_user.username

            # Validate that the contact belongs to the user
            if str(user_id) != str(update.effective_user.id):
                await self._send_error_response(
                    update, "❌ Please share your own contact information."
                )
                return

            # Convert to domain message with special handling for contact sharing
            message = self.agentic_router.convert_telegram_update_to_message(update)

            # Add contact information to the message
            message.contact_phone = phone_number
            message.contact_user_id = str(user_id)

            # Route through agentic system
            response = await self.agentic_router.route_contact_share(message)

            # Send response
            await self._send_response(update, response)

        except Exception as e:
            logger.error(f"Error in contact share handling: {e}")
            await self._send_error_response(
                update, "I encountered an error processing your contact information."
            )

    async def _handle_new_chat_members(self, update: Update, context: ContextTypes.DEFAULT_TYPE):
        """Handle new chat members joining the chat."""
        try:
            # Log the update structure for debugging
            logger.debug(f"Received new chat members update: {type(update)}")
            if hasattr(update, 'message') and update.message:
                logger.debug(f"Message type: {type(update.message)}")
                if hasattr(update.message, 'new_chat_members'):
                    logger.debug(f"new_chat_members type: {type(update.message.new_chat_members)}")
                    logger.debug(f"new_chat_members value: {update.message.new_chat_members}")
            
            # Comprehensive input validation
            is_valid, error_message = validate_new_chat_members_update(update)
            if not is_valid:
                logger.error(f"❌ Invalid new chat members update: {error_message}")
                # Log additional debugging information
                logger.debug(f"Update structure: {update}")
                if hasattr(update, 'message') and update.message:
                    logger.debug(f"Message attributes: {dir(update.message)}")
                return

            # Validate chat ID
            chat_id = str(update.effective_chat.id)
            chat_id_valid, chat_error = validate_chat_id(chat_id)
            if not chat_id_valid:
                logger.error(f"❌ Invalid chat ID: {chat_error}")
                return

            chat_type = self._determine_chat_type(chat_id)
            
            # Ensure new_chat_members is a list
            new_members = update.message.new_chat_members
            if not isinstance(new_members, list):
                logger.warning(f"Converting new_chat_members to list: {type(new_members)}")
                new_members = list(new_members) if hasattr(new_members, '__iter__') else [new_members]
            
            logger.info(f"New chat members detected in {chat_type.value} chat: {len(new_members)} members")

            # Process each new member individually with error isolation
            for i, new_member in enumerate(new_members):
                try:
                    logger.debug(f"Processing member {i}: {type(new_member)}")
                    await self._process_single_new_member(new_member, chat_id, chat_type)
                except Exception as member_error:
                    logger.error(f"❌ Error processing individual member {i}: {member_error}")
                    # Continue processing other members - don't fail the entire batch
                    continue

        except Exception as e:
            logger.error(f"❌ Critical error handling new chat members: {e}")
            # Log the full update for debugging
            logger.debug(f"Full update object: {update}")
            # Don't send error response to avoid spam, but log for monitoring
            await self._log_critical_error("new_chat_members_handler", str(e))

    async def _process_single_new_member(self, new_member, chat_id: str, chat_type: ChatType):
        """Process a single new chat member with proper validation and sanitization."""
        try:
            # Skip if the new member is the bot itself
            if new_member.is_bot:
                logger.info("Bot joined chat, skipping welcome message")
                return

            # Validate member object
            if not hasattr(new_member, 'id') or not hasattr(new_member, 'is_bot'):
                logger.error("❌ Invalid member object structure")
                return

            user_id = str(new_member.id)
            
            # Sanitize username to prevent injection attacks
            raw_username = new_member.username or new_member.first_name or "Unknown User"
            username = sanitize_username(raw_username)
            
            logger.info(f"Processing new member: {username} (ID: {user_id})")

            # Create new message instance to avoid race conditions
            message = self.agentic_router.convert_telegram_update_to_message(
                update=None,  # We'll set the context manually
                command_name=None,
                is_new_member=True
            )
            
            # Set member-specific context
            message.user_id = user_id
            message.username = username
            message.chat_type = chat_type

            # Route through agentic system for welcome message
            response = await self.agentic_router.route_new_member_welcome(message)

            # Send welcome message if response is valid
            if response and hasattr(response, 'message') and response.message:
                await self.send_message(chat_id, response.message)
                logger.info(f"Welcome message sent to {username}")
            else:
                logger.warning(f"No valid welcome message generated for {username}")

        except Exception as e:
            logger.error(f"❌ Error processing single new member: {e}")
            # Don't re-raise - let the caller continue with other members
            raise

    async def _log_critical_error(self, error_type: str, error_message: str):
        """Log critical errors for monitoring and alerting."""
        try:
            # Log to file
            logger.error(f"🚨 CRITICAL ERROR [{error_type}]: {error_message}")
            
            # Send admin notification
            try:
                await send_critical_error_notification(
                    bot_service=self,
                    team_id=self.team_id,
                    error_type=error_type,
                    error_message=error_message,
                    context={
                        "service": "TelegramBotService",
                        "chat_type": "new_member_handler",
                        "timestamp": datetime.now().isoformat()
                    }
                )
            except Exception as notification_error:
                logger.error(f"❌ Error sending admin notification: {notification_error}")
                # Don't fail the main error logging if notification fails
            
        except Exception as e:
            logger.error(f"❌ Error logging critical error: {e}")

    def _determine_chat_type(self, chat_id: str) -> ChatType:
        """Determine the chat type based on chat ID."""
        if chat_id == self.main_chat_id:
            return ChatType.MAIN
        elif chat_id == self.leadership_chat_id:
            return ChatType.LEADERSHIP
        else:
            return ChatType.PRIVATE

    async def _handle_registered_command(
        self, update: Update, context: ContextTypes.DEFAULT_TYPE, command_name: str
    ):
        """Handle registered commands through agentic system ONLY."""
        try:
            # Convert to domain message
            message = self.agentic_router.convert_telegram_update_to_message(update, command_name)

            # Route through agentic system (NO direct processing)
            response = await self.agentic_router.route_message(message)

            # Send response
            await self._send_response(update, response)

        except Exception as e:
            logger.error(f"Error in agentic command handling: {e}")
            await self._send_error_response(
                update, "I encountered an error processing your command."
            )

    async def _send_response(self, update: Update, response):
        """Send response to user."""
        try:
            if hasattr(response, "message"):
                # AgentResponse object
                message_text = response.message
                success = response.success
            else:
                # String response
                message_text = str(response)
                success = True

            if not success:
                await self._send_error_response(update, message_text)
                return

            # Check if message is already properly formatted (from agents)
            # Agent messages are already safely formatted for Telegram
            is_agent_message = self._is_agent_formatted_message(message_text)
            logger.debug(
                f"🔍 Is agent message: {is_agent_message} | Message preview: {message_text[:50]}..."
            )

            # Check if we need to send contact sharing button
            if hasattr(response, "needs_contact_button") and response.needs_contact_button:
                logger.info("📱 Sending message with contact sharing button")
                await self.send_contact_share_button(update.effective_chat.id, message_text)
            else:
                # Send as plain text - no Markdown or HTML formatting
                logger.debug("✅ Sending message as plain text")
                await update.message.reply_text(message_text)

            logger.info("✅ Agentic response sent successfully")

        except Exception as e:
            logger.error(f"❌ Error sending response: {e}")
            await self._send_error_response(update, "I encountered an error sending the response.")

    async def _send_error_response(self, update: Update, error_message: str):
        """Send an error response to the user."""
        try:
            await update.message.reply_text(f"❌ {error_message}")
        except Exception as e:
            logger.error(f"❌ Error sending error response: {e}")

    async def start_polling(self) -> None:
        """Start the bot polling."""
        try:
            logger.info("Starting Telegram bot polling...")
            await self.app.initialize()
            await self.app.start()

            # Add debug logging for polling setup
            logger.info(f"🔍 Bot token: {self.token[:10]}...")
            logger.info(f"🔍 Main chat ID: {self.main_chat_id}")
            logger.info(f"🔍 Leadership chat ID: {self.leadership_chat_id}")

            # Start polling with basic parameters
            await self.app.updater.start_polling(
                poll_interval=TelegramConfig.POLL_INTERVAL,
                timeout=TelegramConfig.TIMEOUT,
                bootstrap_retries=TelegramConfig.BOOTSTRAP_RETRIES,
            )
            self._running = True
            logger.info("Telegram bot polling started.")

            # Test bot connection
            try:
                me = await self.app.bot.get_me()
                logger.info(f"✅ Bot connected successfully: @{me.username} (ID: {me.id})")
            except Exception as e:
                logger.error(f"❌ Bot connection test failed: {e}")

        except Exception as e:
            logger.error(f"❌ Error starting bot polling: {e}")
            raise

    async def _debug_handler(self, update: Update, context: ContextTypes.DEFAULT_TYPE):
        """Debug handler to log all incoming updates."""
        try:
            # Get the update type instead of message type
            update_type = type(update).__name__
            logger.info(f"🔍 DEBUG: Received update - Type: {update_type}")

            if update.effective_message:
                message_type = type(update.effective_message).__name__
                logger.info(f"🔍 DEBUG: Message Type: {message_type}")
                logger.info(
                    f"🔍 DEBUG: Chat ID: {update.effective_chat.id}, User ID: {update.effective_user.id if update.effective_user else 'None'}"
                )
                if update.effective_message.text:
                    logger.info(f"🔍 DEBUG: Text: {update.effective_message.text[:100]}...")
        except Exception as e:
            logger.error(f"❌ Error in debug handler: {e}")

    async def send_message(self, chat_id: int | str, text: str, **kwargs):
        """Send a message to a specific chat."""
        try:
            logger.info(f"Sending message to chat_id={chat_id}: {text}")
            await self.app.bot.send_message(chat_id=chat_id, text=text, **kwargs)
        except Exception as e:
            logger.error(f"❌ Error sending message: {e}")
            raise

    async def send_contact_share_button(self, chat_id: int | str, text: str):
        """Send a message with a contact sharing button."""
        try:
            keyboard = [[KeyboardButton(text=TelegramConfig.CONTACT_BUTTON_TEXT, request_contact=True)]]
            reply_markup = ReplyKeyboardMarkup(
                keyboard, 
                one_time_keyboard=TelegramConfig.CONTACT_BUTTON_ONE_TIME, 
                resize_keyboard=TelegramConfig.CONTACT_BUTTON_RESIZE
            )

            await self.app.bot.send_message(chat_id=chat_id, text=text, reply_markup=reply_markup)
        except Exception as e:
            logger.error(f"Error sending contact share button: {e}")
            # Fallback to regular message
            await self.send_message(chat_id, text)

    def _is_agent_formatted_message(self, text: str) -> bool:
        """Check if message is already properly formatted by an agent."""
        # With plain text, all messages are treated the same
        return True

    async def stop(self) -> None:
        """Stop the bot."""
        try:
            logger.info("Stopping Telegram bot...")
            if self._running:
                await self.app.updater.stop()
                await self.app.stop()
                await self.app.shutdown()
                self._running = False
            logger.info("Telegram bot stopped.")
        except Exception as e:
            logger.error(f"❌ Error stopping bot: {e}")
            raise<|MERGE_RESOLUTION|>--- conflicted
+++ resolved
@@ -1,9 +1,3 @@
-<<<<<<< HEAD
-from typing import Dict, Union
-from datetime import datetime
-
-=======
->>>>>>> f67779ca
 from loguru import logger
 from telegram import KeyboardButton, ReplyKeyboardMarkup, Update
 from telegram.ext import Application, CommandHandler, ContextTypes, MessageHandler, filters
@@ -13,15 +7,6 @@
 from kickai.features.communication.domain.interfaces.telegram_bot_service_interface import (
     TelegramBotServiceInterface,
 )
-from kickai.utils.security_utils import (
-    sanitize_username,
-    validate_new_chat_members_update,
-    validate_chat_id,
-)
-from kickai.features.communication.domain.services.admin_notification_service import (
-    send_critical_error_notification,
-)
-from kickai.core.constants import TelegramConfig
 
 
 class TelegramBotService(TelegramBotServiceInterface):
@@ -117,15 +102,12 @@
             # Add contact handler for phone number sharing
             contact_handler = MessageHandler(filters.CONTACT, self._handle_contact_share)
 
-            # Add new chat members handler for welcome messages
-            new_chat_members_handler = MessageHandler(filters.StatusUpdate.NEW_CHAT_MEMBERS, self._handle_new_chat_members)
-
             # Add debug handler to log all updates
             debug_handler = MessageHandler(filters.ALL, self._debug_handler)
 
             # Add all handlers to the application
             self.app.add_handlers(
-                command_handlers + [message_handler, contact_handler, new_chat_members_handler, debug_handler]
+                command_handlers + [message_handler, contact_handler, debug_handler]
             )
 
             logger.info(
@@ -146,7 +128,6 @@
                     filters.TEXT & ~filters.COMMAND, self._handle_natural_language_message
                 ),
                 MessageHandler(filters.CONTACT, self._handle_contact_share),
-                MessageHandler(filters.StatusUpdate.NEW_CHAT_MEMBERS, self._handle_new_chat_members),
             ]
 
             self.app.add_handlers(handlers)
@@ -211,135 +192,6 @@
             await self._send_error_response(
                 update, "I encountered an error processing your contact information."
             )
-
-    async def _handle_new_chat_members(self, update: Update, context: ContextTypes.DEFAULT_TYPE):
-        """Handle new chat members joining the chat."""
-        try:
-            # Log the update structure for debugging
-            logger.debug(f"Received new chat members update: {type(update)}")
-            if hasattr(update, 'message') and update.message:
-                logger.debug(f"Message type: {type(update.message)}")
-                if hasattr(update.message, 'new_chat_members'):
-                    logger.debug(f"new_chat_members type: {type(update.message.new_chat_members)}")
-                    logger.debug(f"new_chat_members value: {update.message.new_chat_members}")
-            
-            # Comprehensive input validation
-            is_valid, error_message = validate_new_chat_members_update(update)
-            if not is_valid:
-                logger.error(f"❌ Invalid new chat members update: {error_message}")
-                # Log additional debugging information
-                logger.debug(f"Update structure: {update}")
-                if hasattr(update, 'message') and update.message:
-                    logger.debug(f"Message attributes: {dir(update.message)}")
-                return
-
-            # Validate chat ID
-            chat_id = str(update.effective_chat.id)
-            chat_id_valid, chat_error = validate_chat_id(chat_id)
-            if not chat_id_valid:
-                logger.error(f"❌ Invalid chat ID: {chat_error}")
-                return
-
-            chat_type = self._determine_chat_type(chat_id)
-            
-            # Ensure new_chat_members is a list
-            new_members = update.message.new_chat_members
-            if not isinstance(new_members, list):
-                logger.warning(f"Converting new_chat_members to list: {type(new_members)}")
-                new_members = list(new_members) if hasattr(new_members, '__iter__') else [new_members]
-            
-            logger.info(f"New chat members detected in {chat_type.value} chat: {len(new_members)} members")
-
-            # Process each new member individually with error isolation
-            for i, new_member in enumerate(new_members):
-                try:
-                    logger.debug(f"Processing member {i}: {type(new_member)}")
-                    await self._process_single_new_member(new_member, chat_id, chat_type)
-                except Exception as member_error:
-                    logger.error(f"❌ Error processing individual member {i}: {member_error}")
-                    # Continue processing other members - don't fail the entire batch
-                    continue
-
-        except Exception as e:
-            logger.error(f"❌ Critical error handling new chat members: {e}")
-            # Log the full update for debugging
-            logger.debug(f"Full update object: {update}")
-            # Don't send error response to avoid spam, but log for monitoring
-            await self._log_critical_error("new_chat_members_handler", str(e))
-
-    async def _process_single_new_member(self, new_member, chat_id: str, chat_type: ChatType):
-        """Process a single new chat member with proper validation and sanitization."""
-        try:
-            # Skip if the new member is the bot itself
-            if new_member.is_bot:
-                logger.info("Bot joined chat, skipping welcome message")
-                return
-
-            # Validate member object
-            if not hasattr(new_member, 'id') or not hasattr(new_member, 'is_bot'):
-                logger.error("❌ Invalid member object structure")
-                return
-
-            user_id = str(new_member.id)
-            
-            # Sanitize username to prevent injection attacks
-            raw_username = new_member.username or new_member.first_name or "Unknown User"
-            username = sanitize_username(raw_username)
-            
-            logger.info(f"Processing new member: {username} (ID: {user_id})")
-
-            # Create new message instance to avoid race conditions
-            message = self.agentic_router.convert_telegram_update_to_message(
-                update=None,  # We'll set the context manually
-                command_name=None,
-                is_new_member=True
-            )
-            
-            # Set member-specific context
-            message.user_id = user_id
-            message.username = username
-            message.chat_type = chat_type
-
-            # Route through agentic system for welcome message
-            response = await self.agentic_router.route_new_member_welcome(message)
-
-            # Send welcome message if response is valid
-            if response and hasattr(response, 'message') and response.message:
-                await self.send_message(chat_id, response.message)
-                logger.info(f"Welcome message sent to {username}")
-            else:
-                logger.warning(f"No valid welcome message generated for {username}")
-
-        except Exception as e:
-            logger.error(f"❌ Error processing single new member: {e}")
-            # Don't re-raise - let the caller continue with other members
-            raise
-
-    async def _log_critical_error(self, error_type: str, error_message: str):
-        """Log critical errors for monitoring and alerting."""
-        try:
-            # Log to file
-            logger.error(f"🚨 CRITICAL ERROR [{error_type}]: {error_message}")
-            
-            # Send admin notification
-            try:
-                await send_critical_error_notification(
-                    bot_service=self,
-                    team_id=self.team_id,
-                    error_type=error_type,
-                    error_message=error_message,
-                    context={
-                        "service": "TelegramBotService",
-                        "chat_type": "new_member_handler",
-                        "timestamp": datetime.now().isoformat()
-                    }
-                )
-            except Exception as notification_error:
-                logger.error(f"❌ Error sending admin notification: {notification_error}")
-                # Don't fail the main error logging if notification fails
-            
-        except Exception as e:
-            logger.error(f"❌ Error logging critical error: {e}")
 
     def _determine_chat_type(self, chat_id: str) -> ChatType:
         """Determine the chat type based on chat ID."""
@@ -429,9 +281,9 @@
 
             # Start polling with basic parameters
             await self.app.updater.start_polling(
-                poll_interval=TelegramConfig.POLL_INTERVAL,
-                timeout=TelegramConfig.TIMEOUT,
-                bootstrap_retries=TelegramConfig.BOOTSTRAP_RETRIES,
+                poll_interval=1.0,  # Poll every second
+                timeout=30,  # 30 second timeout
+                bootstrap_retries=5,  # Retry 5 times on startup
             )
             self._running = True
             logger.info("Telegram bot polling started.")
@@ -477,11 +329,9 @@
     async def send_contact_share_button(self, chat_id: int | str, text: str):
         """Send a message with a contact sharing button."""
         try:
-            keyboard = [[KeyboardButton(text=TelegramConfig.CONTACT_BUTTON_TEXT, request_contact=True)]]
+            keyboard = [[KeyboardButton(text="📱 Share My Phone Number", request_contact=True)]]
             reply_markup = ReplyKeyboardMarkup(
-                keyboard, 
-                one_time_keyboard=TelegramConfig.CONTACT_BUTTON_ONE_TIME, 
-                resize_keyboard=TelegramConfig.CONTACT_BUTTON_RESIZE
+                keyboard, one_time_keyboard=True, resize_keyboard=True
             )
 
             await self.app.bot.send_message(chat_id=chat_id, text=text, reply_markup=reply_markup)
