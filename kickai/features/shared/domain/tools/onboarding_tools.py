--- conflicted
+++ resolved
@@ -156,230 +156,6 @@
         logger.error(f"❌ Validation error: {e}")
         return f"❌ Validation failed: {e!s}"
 
-<<<<<<< HEAD
-
-@tool("register_player")
-def register_player(player_name: str, phone_number: str, position: str, team_id: str) -> str:
-    """
-    Register a new player through the onboarding process.
-    
-    Args:
-        player_name: Full name of the player
-        phone_number: Phone number (UK format)
-        position: Playing position
-        team_id: Team ID (required)
-        
-    Returns:
-        Registration confirmation with next steps
-    """
-    try:
-        container = get_container()
-        registration_service = container.get_service(PlayerRegistrationService)
-        
-        if not registration_service:
-            logger.error("❌ No registration service available")
-            return "❌ Registration service not available. Please try again later."
-            
-        # Register using player service
-        import asyncio
-        try:
-            loop = asyncio.get_event_loop()
-        except RuntimeError:
-            loop = asyncio.new_event_loop()
-            asyncio.set_event_loop(loop)
-            
-        player = loop.run_until_complete(
-            registration_service.register_player(player_name, phone_number, position, team_id)
-        )
-        
-        if player:
-            logger.info(f"✅ Player registered via onboarding: {player_name} ({position})")
-            
-            # Enhanced success message with next steps
-            success_msg = f"""
-🎉 **REGISTRATION SUCCESSFUL!**
-
-✅ **Player Registered:**
-• **Name:** {player_name}
-• **Position:** {position.title()}
-• **Status:** Pending Approval
-
-📋 **WHAT'S NEXT:**
-• Your registration is pending leadership approval
-• You'll be notified when approved
-• Once approved, you can participate in matches
-• Contact leadership for any questions
-
-💬 **NEED HELP?**
-Type /help to see available commands or ask me anything!
-
-Welcome to the team! ⚽
-            """
-            return success_msg.strip()
-        else:
-            logger.error(f"❌ Failed to register player: {player_name}")
-            return f"❌ Registration failed for {player_name}. Please check the information and try again."
-            
-    except Exception as e:
-        logger.error(f"❌ Player registration error: {e}")
-        return f"❌ Registration failed: {e!s}"
-
-
-@tool("register_team_member")
-def register_team_member(player_name: str, phone_number: str, role: str, team_id: str) -> str:
-    """
-    Register a new team member through the onboarding process.
-    
-    Args:
-        player_name: Full name of the team member
-        phone_number: Phone number (UK format)
-        role: Administrative role
-        team_id: Team ID (required)
-        
-    Returns:
-        Registration confirmation with next steps
-    """
-    try:
-        container = get_container()
-        
-        # Try to get the simplified team member service first
-        team_member_service = container.get_service(SimplifiedTeamMemberService)
-        
-        if team_member_service:
-            # Use dedicated team member service
-            logger.info(f"🔧 Using SimplifiedTeamMemberService for team member registration")
-            
-            # Note: This would need to be implemented in the service
-            # For now, fall back to player registration service
-            
-        # Fall back to player registration service  
-        registration_service = container.get_service(PlayerRegistrationService)
-        
-        if not registration_service:
-            logger.error("❌ No registration service available")
-            return "❌ Registration service not available. Please try again later."
-            
-        # Register using player service (temporary solution)
-        import asyncio
-        try:
-            loop = asyncio.get_event_loop()
-        except RuntimeError:
-            loop = asyncio.new_event_loop()
-            asyncio.set_event_loop(loop)
-            
-        member = loop.run_until_complete(
-            registration_service.register_player(player_name, phone_number, role, team_id)
-        )
-        
-        if member:
-            logger.info(f"✅ Team member registered via onboarding: {player_name} ({role})")
-            
-            # Enhanced success message with next steps
-            success_msg = f"""
-🎉 **REGISTRATION SUCCESSFUL!**
-
-✅ **Team Member Registered:**
-• **Name:** {player_name}
-• **Role:** {role.title()}
-• **Status:** Active (immediate access)
-
-🚀 **WHAT'S NEXT:**
-• You now have administrative access
-• Explore team management features  
-• Contact leadership for orientation
-• Access leadership chat for admin functions
-
-💬 **NEED HELP?**
-Type /help to see available commands or ask me anything!
-
-Welcome to the team! 🤝
-            """
-            return success_msg.strip()
-        else:
-            logger.error(f"❌ Failed to register team member: {player_name}")
-            return f"❌ Registration failed for {player_name}. Please check the information and try again."
-            
-    except Exception as e:
-        logger.error(f"❌ Team member registration error: {e}")
-        return f"❌ Registration failed: {e!s}"
-
-
-@tool("registration_guidance")
-def registration_guidance(user_id: str, team_id: str) -> str:
-    """
-    Provide comprehensive registration guidance to a user.
-    
-    Args:
-        user_id: The user ID to provide guidance to
-        team_id: Team ID (required)
-        
-    Returns:
-        Registration guidance message
-    """
-    try:
-        # Build comprehensive guidance message
-        guidance = f"""
-🎯 **KICKAI REGISTRATION GUIDE**
-
-Welcome! I'm here to help you join our football team. I can help you register as either:
-
-👥 **PLAYER REGISTRATION** (Main Chat):
-1. **Full Name** - Your first and last name
-2. **Phone Number** - UK format (07123456789 or +447123456789)  
-3. **Position** - Choose from:
-   • **Goalkeeper** - Goal protection specialist
-   • **Defender** - Defense and ball distribution
-   • **Midfielder** - Central playmaker and support
-   • **Forward** - Attack and goal scoring
-   • **Utility** - Can play multiple positions
-
-✅ **PLAYER PROCESS:**
-• Registration submitted for approval
-• Leadership review and approval required
-• Notification when approved and activated
-• Participation in matches after approval
-
-👔 **TEAM MEMBER REGISTRATION** (Leadership Chat):
-1. **Full Name** - Your first and last name
-2. **Phone Number** - UK format (07123456789 or +447123456789)  
-3. **Administrative Role** - Choose from:
-   • **Coach** - Team coaching responsibilities
-   • **Manager** - Team management duties
-   • **Assistant** - Supporting role
-   • **Coordinator** - Event/logistics coordination
-   • **Volunteer** - General volunteer support
-   • **Admin** - Administrative privileges
-
-✅ **TEAM MEMBER PROCESS:**
-• No approval required - immediate activation
-• Direct access to administrative features
-• Orientation provided after registration
-
-🚀 **READY TO START?**
-Just tell me which type of registration you want:
-• "I want to register as a player"
-• "I want to register as a team member"
-
-ℹ️ **Questions?** I'm here to help throughout the process!
-        """
-        
-        logger.info(f"✅ Registration guidance provided to user {user_id}")
-        return guidance.strip()
-        
-    except Exception as e:
-        logger.error(f"❌ Failed to provide registration guidance: {e}")
-        return f"❌ Failed to provide registration guidance: {e!s}"
-
-
-@tool("register_team_member_onboarding")
-def register_team_member_onboarding(
-    name: str, 
-    phone: str, 
-    role: str, 
-    team_id: str,
-    user_id: str = None
-) -> str:
-=======
     # Registration tools removed - /register command has been removed from the system
     # @tool("register_team_member_onboarding")
     # def register_team_member_onboarding(
@@ -389,7 +165,6 @@
     #     team_id: str,
     #     user_id: str = None
     # ) -> str:
->>>>>>> fca65471
     """
     Register a new team member through the onboarding process.
     Optimized for ONBOARDING_AGENT with enhanced feedback.
