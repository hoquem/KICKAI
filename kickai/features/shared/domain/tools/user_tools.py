#!/usr/bin/env python3
"""
User Tools

This module provides tools for user management operations.
Converted to sync functions for CrewAI compatibility.
"""

import asyncio
from loguru import logger

from kickai.core.dependency_container import get_container
from kickai.core.exceptions import ServiceNotAvailableError
from kickai.utils.crewai_tool_decorator import tool
from kickai.utils.tool_helpers import (
    create_json_response,
    extract_single_value,
    format_tool_error,
    format_tool_success,
    validate_required_input,
)


<<<<<<< HEAD
@tool("get_user_status")
def get_user_status(telegram_id: int, team_id: str, username: str, chat_type: str, target_name: str) -> str:
    """
    Get user status and information by name lookup.

    Args:
        telegram_id: Telegram ID of the requesting user
        team_id: Team ID (required)
        username: Username of the requesting user
        chat_type: Chat type context
        target_name: Name of the user to look up

    Returns:
        User status information or error message
=======
@tool("get_user_status", result_as_answer=True)
def get_user_status(telegram_id: str, team_id: str) -> str:
    """Get user status and information.
    
    Retrieves comprehensive user status including whether they are
    registered as a player, team member, or not registered at all.
    
    :param telegram_id: The user's Telegram ID (as string, converted to integer internally)
    :type telegram_id: str
    :param team_id: Team ID (required)
    :type team_id: str
    :returns: JSON string with user status information or error message
    :rtype: str
    :raises ServiceNotAvailableError: When PlayerService or TeamService unavailable
    :raises ValueError: When telegram_id cannot be converted to integer
    :raises Exception: When status retrieval fails
    
    .. example::
       >>> result = get_user_status("123456", "KTI")
       >>> print(result)
       '{"status": "success", "data": {"user_type": "Player", ...}}'
    
    .. note::
       Returns different data structures based on user type:
       Player, Team Member, or Not Registered
>>>>>>> cbe0cb39
    """
    try:
        # Handle JSON string input using utility functions
        telegram_id = extract_single_value(telegram_id, "telegram_id")
        team_id = extract_single_value(team_id, "team_id")

        # Validate inputs using utility functions
        validation_error = validate_required_input(telegram_id, "Telegram ID")
        if validation_error:
            return create_json_response("error", message=validation_error.replace("❌ Error: ", ""))

        validation_error = validate_required_input(team_id, "Team ID")
        if validation_error:
            return create_json_response("error", message=validation_error.replace("❌ Error: ", ""))

        # Get services from container
        container = get_container()
        player_service = container.get_service("PlayerService")
        team_service = container.get_service("TeamService")

        if not player_service:
            raise ServiceNotAvailableError("PlayerService")

        if not team_service:
            raise ServiceNotAvailableError("TeamService")

        # Convert telegram_id to integer
        try:
            telegram_id_int = int(telegram_id)
        except ValueError:
            return create_json_response("error", message=f"Invalid Telegram ID format: {telegram_id}. Must be an integer.")

        # Check if user is a player (sync call via asyncio.run)
        player = asyncio.run(player_service.get_player_by_telegram_id(telegram_id_int, team_id))
        
        # Check if user is a team member (sync call via asyncio.run)
        team_member = asyncio.run(team_service.get_team_member_by_telegram_id(team_id, telegram_id_int))

        if player:
            user_status_data = {
                "user_type": "Player",
                "telegram_id": telegram_id_int,
                "team_id": team_id,
                "name": player.name,
                "position": player.position,
                "status": player.status.title(),
                "formatted_message": f"👤 **User Status**: Player\n"
                                   f"📱 **Telegram ID**: {telegram_id_int}\n"
                                   f"🏆 **Team ID**: {team_id}\n"
                                   f"📋 **Player Info**: {player.name} ({player.position})\n"
                                   f"✅ **Status**: {player.status.title()}"
            }
            return create_json_response("success", data=user_status_data)
        elif team_member:
            user_status_data = {
                "user_type": "Team Member",
                "telegram_id": telegram_id_int,
                "team_id": team_id,
                "name": team_member.name,
                "role": team_member.role.title(),
                "is_admin": team_member.is_admin,
                "formatted_message": f"👤 **User Status**: Team Member\n"
                                   f"📱 **Telegram ID**: {telegram_id_int}\n"
                                   f"🏆 **Team ID**: {team_id}\n"
                                   f"📋 **Member Info**: {team_member.name}\n"
                                   f"👑 **Role**: {team_member.role.title()}\n"
                                   f"✅ **Admin**: {'Yes' if team_member.is_admin else 'No'}"
            }
            return create_json_response("success", data=user_status_data)
        else:
            user_status_data = {
                "user_type": "Not Registered",
                "telegram_id": telegram_id_int,
                "team_id": team_id,
                "formatted_message": f"👤 **User Status**: Not Registered\n"
                                   f"📱 **Telegram ID**: {telegram_id_int}\n"
                                   f"🏆 **Team ID**: {team_id}\n"
                                   f"ℹ️ **Info**: User is not registered as a player or team member"
            }
            return create_json_response("success", data=user_status_data)

    except ServiceNotAvailableError as e:
        logger.error(f"Service not available in get_user_status: {e}")
        return create_json_response("error", message=f"Service temporarily unavailable: {e.message}")
    except Exception as e:
        logger.error(f"Failed to get user status: {e}", exc_info=True)
        return create_json_response("error", message=f"Failed to get user status: {e}")<|MERGE_RESOLUTION|>--- conflicted
+++ resolved
@@ -21,7 +21,6 @@
 )
 
 
-<<<<<<< HEAD
 @tool("get_user_status")
 def get_user_status(telegram_id: int, team_id: str, username: str, chat_type: str, target_name: str) -> str:
     """
@@ -36,33 +35,6 @@
 
     Returns:
         User status information or error message
-=======
-@tool("get_user_status", result_as_answer=True)
-def get_user_status(telegram_id: str, team_id: str) -> str:
-    """Get user status and information.
-    
-    Retrieves comprehensive user status including whether they are
-    registered as a player, team member, or not registered at all.
-    
-    :param telegram_id: The user's Telegram ID (as string, converted to integer internally)
-    :type telegram_id: str
-    :param team_id: Team ID (required)
-    :type team_id: str
-    :returns: JSON string with user status information or error message
-    :rtype: str
-    :raises ServiceNotAvailableError: When PlayerService or TeamService unavailable
-    :raises ValueError: When telegram_id cannot be converted to integer
-    :raises Exception: When status retrieval fails
-    
-    .. example::
-       >>> result = get_user_status("123456", "KTI")
-       >>> print(result)
-       '{"status": "success", "data": {"user_type": "Player", ...}}'
-    
-    .. note::
-       Returns different data structures based on user type:
-       Player, Team Member, or Not Registered
->>>>>>> cbe0cb39
     """
     try:
         # Handle JSON string input using utility functions
