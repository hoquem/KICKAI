#!/usr/bin/env python3
"""
Shared domain tools for KICKAI system.

This module provides shared tools used across multiple features.
"""

from kickai.features.shared.domain.tools.cross_entity_linking_tools import (
    detect_data_conflicts,
    get_cross_entity_insights,
    link_player_member_profiles,
    manage_unified_profile,
    suggest_role_optimization,
    synchronize_profile_data,
)
from kickai.features.shared.domain.tools.dual_role_detection_tools import (
    analyze_dual_role_potential,
    check_role_conflicts,
    detect_existing_registrations,
    execute_dual_registration,
    suggest_dual_registration,
)
from kickai.features.shared.domain.tools.enhanced_validation_tools import (
    comprehensive_validation,
    validate_name_enhanced,
    validate_phone_enhanced,
    validate_position_enhanced,
    validate_role_enhanced,
)
from kickai.features.shared.domain.tools.help_tools import *
from kickai.features.shared.domain.tools.onboarding_tools import (
<<<<<<< HEAD
    detect_registration_context,
    register_player,
    register_team_member,
    register_team_member_onboarding,
    registration_guidance,
=======
>>>>>>> fca65471
    team_member_guidance,
)
from kickai.features.shared.domain.tools.progressive_onboarding_tools import (
    get_onboarding_progress,
    progressive_onboarding_step,
)
from kickai.features.shared.domain.tools.role_guidance_tools import (
    compare_positions,
    compare_roles,
    explain_player_position,
    explain_team_role,
    get_role_recommendations,
)
from kickai.features.shared.domain.tools.smart_recommendations_tools import (
    analyze_team_needs_for_recommendations,
    get_onboarding_path_recommendation,
    get_personalized_welcome_message,
    get_smart_position_recommendations,
    get_smart_role_recommendations,
)
from kickai.features.shared.domain.tools.new_member_welcome_tools import (
    get_new_member_welcome_message,
)

__all__ = [
    # Help tools (from help_tools.py)
    "get_available_commands",
    "get_command_help",
    # Onboarding tools
<<<<<<< HEAD
    "register_player",
    "register_team_member", 
    "registration_guidance",
    "team_member_guidance", 
    "validate_registration_data",
    "register_team_member_onboarding",
    "detect_registration_context",
=======
    "team_member_guidance",
>>>>>>> fca65471
    # Progressive onboarding tools
    "progressive_onboarding_step",
    "get_onboarding_progress",
    # Role guidance tools
    "explain_player_position",
    "explain_team_role",
    "compare_positions",
    "compare_roles",
    "get_role_recommendations",
    # Enhanced validation tools
    "validate_name_enhanced",
    "validate_phone_enhanced",
    "validate_position_enhanced",
    "validate_role_enhanced",
    "comprehensive_validation",
    # Dual role detection tools
    "detect_existing_registrations",
    "analyze_dual_role_potential",
    "suggest_dual_registration",
    "execute_dual_registration",
    "check_role_conflicts",
    # Cross-entity linking tools
    "link_player_member_profiles",
    "detect_data_conflicts",
    "synchronize_profile_data",
    "manage_unified_profile",
    "get_cross_entity_insights",
    "suggest_role_optimization",
    # Smart recommendations tools
    "get_smart_position_recommendations",
    "get_smart_role_recommendations",
    "get_onboarding_path_recommendation",
    "analyze_team_needs_for_recommendations",
    "get_personalized_welcome_message",
    "get_new_member_welcome_message",
]<|MERGE_RESOLUTION|>--- conflicted
+++ resolved
@@ -29,14 +29,6 @@
 )
 from kickai.features.shared.domain.tools.help_tools import *
 from kickai.features.shared.domain.tools.onboarding_tools import (
-<<<<<<< HEAD
-    detect_registration_context,
-    register_player,
-    register_team_member,
-    register_team_member_onboarding,
-    registration_guidance,
-=======
->>>>>>> fca65471
     team_member_guidance,
 )
 from kickai.features.shared.domain.tools.progressive_onboarding_tools import (
@@ -57,26 +49,13 @@
     get_smart_position_recommendations,
     get_smart_role_recommendations,
 )
-from kickai.features.shared.domain.tools.new_member_welcome_tools import (
-    get_new_member_welcome_message,
-)
 
 __all__ = [
     # Help tools (from help_tools.py)
     "get_available_commands",
     "get_command_help",
     # Onboarding tools
-<<<<<<< HEAD
-    "register_player",
-    "register_team_member", 
-    "registration_guidance",
-    "team_member_guidance", 
-    "validate_registration_data",
-    "register_team_member_onboarding",
-    "detect_registration_context",
-=======
     "team_member_guidance",
->>>>>>> fca65471
     # Progressive onboarding tools
     "progressive_onboarding_step",
     "get_onboarding_progress",
@@ -111,5 +90,4 @@
     "get_onboarding_path_recommendation",
     "analyze_team_needs_for_recommendations",
     "get_personalized_welcome_message",
-    "get_new_member_welcome_message",
 ]