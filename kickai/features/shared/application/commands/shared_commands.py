--- conflicted
+++ resolved
@@ -2,31 +2,18 @@
 """
 Shared Commands Module
 
-<<<<<<< HEAD
-This module registers all shared commands with the command registry.
-These are commands that are available across multiple features.
-=======
 This module contains shared/common commands that are available across different chat types.
->>>>>>> f67779ca
 """
 
 from loguru import logger
 
 from kickai.core.command_registry import CommandType, PermissionLevel, command
-<<<<<<< HEAD
-from kickai.core.enums import ChatType
-
-# Note: /start command has been removed as it's not needed for now
-# The system will handle new member welcome messages automatically
-# when users join via invite links
-=======
 from kickai.core.context_types import create_context_from_telegram_message
 from kickai.core.enums import ChatType
 
 # ============================================================================
 # SHARED COMMANDS
 # ============================================================================
->>>>>>> f67779ca
 
 
 @command(
@@ -222,23 +209,6 @@
 
 @command(
     name="/update",
-<<<<<<< HEAD
-    description="Update your information (context-aware)",
-    command_type=CommandType.SLASH_COMMAND,
-    permission_level=PermissionLevel.PUBLIC,
-    feature="shared",
-    examples=["/update phone 07123456789", "/update position midfielder", "/update email john@example.com"],
-    parameters={
-        "field": "Field to update (phone, position, email, emergency_contact, medical_notes, role)",
-        "value": "New value for the field"
-    },
-    help_text="""
-🔄 Update Information
-
-Update your personal information based on your current chat context.
-
-**Main Chat (Players):**
-=======
     description="Update your information (context-aware for players/team members)",
     command_type=CommandType.SLASH_COMMAND,
     permission_level=PermissionLevel.PUBLIC,
@@ -258,45 +228,12 @@
 Update your personal information. The available fields depend on your role and chat type.
 
 Main Chat (Players):
->>>>>>> f67779ca
 • phone - Your contact phone number
 • position - Your football position
 • email - Your email address
 • emergency_contact - Emergency contact info
 • medical_notes - Medical information
 
-<<<<<<< HEAD
-**Leadership Chat (Team Members):**
-• phone - Your contact phone number
-• email - Your email address
-• emergency_contact - Emergency contact info
-• role - Your administrative role
-
-Usage:
-• /update [field] [new value]
-• /update phone 07123456789
-• /update position midfielder
-• /update email john@example.com
-
-What happens:
-1. Your information is validated
-2. Database is updated with new value
-3. Change is logged for audit purposes
-4. You receive confirmation message
-
-🔒 Security:
-• Only you can update your own information
-• All changes are logged
-• Phone numbers must be unique within team
-
-💡 Tip: Use /update without arguments to see available fields for your context.
-    """,
-)
-async def handle_update_command(update, context, **kwargs):
-    """Handle /update command."""
-    # This will be handled by the agent system using UpdateCommandHandler
-    return None
-=======
 Leadership Chat (Team Members):
 • phone - Your contact phone number
 • email - Your email address
@@ -350,5 +287,4 @@
 
     except Exception as e:
         logger.error(f"Error handling /update command: {e}")
-        return "❌ Sorry, I encountered an error processing your update request. Please try again."
->>>>>>> f67779ca
+        return "❌ Sorry, I encountered an error processing your update request. Please try again."