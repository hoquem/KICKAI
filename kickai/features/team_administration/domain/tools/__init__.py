#!/usr/bin/env python3
"""
Team administration tools module.

This module provides tools for team administration and management.
"""

# Import the simplified team member tools
from .simplified_team_member_tools import add_team_member_simplified

<<<<<<< HEAD
# Import the update team member tools to register them
from . import update_team_member_tools
=======
# Import team member update tools
from .update_team_member_tools import (
    get_pending_team_member_approval_requests,
    get_team_member_updatable_fields,
    update_team_member_information,
    validate_team_member_update_request,
)
>>>>>>> fca65471

__all__ = [
    # Simplified team member tools
    "add_team_member_simplified",
    # Team member update tools
    "update_team_member_information",
    "get_team_member_updatable_fields",
    "validate_team_member_update_request",
    "get_pending_team_member_approval_requests",
]<|MERGE_RESOLUTION|>--- conflicted
+++ resolved
@@ -8,10 +8,6 @@
 # Import the simplified team member tools
 from .simplified_team_member_tools import add_team_member_simplified
 
-<<<<<<< HEAD
-# Import the update team member tools to register them
-from . import update_team_member_tools
-=======
 # Import team member update tools
 from .update_team_member_tools import (
     get_pending_team_member_approval_requests,
@@ -19,7 +15,6 @@
     update_team_member_information,
     validate_team_member_update_request,
 )
->>>>>>> fca65471
 
 __all__ = [
     # Simplified team member tools
