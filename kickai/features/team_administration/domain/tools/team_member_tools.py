--- conflicted
+++ resolved
@@ -33,7 +33,6 @@
     role: str,
     is_admin: bool = False
 ) -> str:
-<<<<<<< HEAD
     """
     Register a new team member.
 
@@ -49,34 +48,6 @@
 
     Returns:
         Success or error message
-=======
-    """Register a new team member.
-    
-    Registers a new team member (coach, manager, assistant) with
-    administrative privileges and role assignment.
-    
-    :param name: Name of the team member
-    :type name: str
-    :param telegram_id: Telegram ID of the team member
-    :type telegram_id: str
-    :param phone_number: Phone number of the team member
-    :type phone_number: str
-    :param role: Role of the team member (e.g., Coach, Manager, Assistant)
-    :type role: str
-    :param team_id: Team ID (required)
-    :type team_id: str
-    :param is_admin: Whether the member has admin privileges, defaults to False
-    :type is_admin: bool
-    :returns: JSON string with registration details or error message
-    :rtype: str
-    :raises ServiceNotAvailableError: When TeamMemberService is not available
-    :raises Exception: When registration fails or validation errors occur
-    
-    .. example::
-       >>> result = team_member_registration("John Coach", "123456", "+1234567890", "Coach", "KTI", True)
-       >>> print(result)
-       '{"status": "success", "data": {"message": "Team Member Registered Successfully!", ...}}'
->>>>>>> cbe0cb39
     """
     try:
         # Handle JSON string input using utility functions
@@ -161,8 +132,6 @@
         logger.error(f"Failed to register team member: {e}", exc_info=True)
         return create_json_response("error", message=f"Failed to register team member: {e}")
 
-
-<<<<<<< HEAD
 @tool("get_my_team_member_status")
 def get_my_team_member_status(telegram_id: int, team_id: str, username: str, chat_type: str) -> str:
     """
@@ -178,26 +147,6 @@
 
     Returns:
         Team member status information or error message
-=======
-@tool("get_my_team_member_status", result_as_answer=True)
-def get_my_team_member_status(team_id: str, telegram_id: str) -> str:
-    """Get current user's team member status and information.
-    
-    Retrieves team member status and details for users in leadership chat.
-    For players in main chat, use get_my_status instead.
-    
-    :param team_id: The team ID
-    :type team_id: str
-    :param telegram_id: The user's Telegram ID
-    :type telegram_id: str
-    :returns: JSON string with team member status information or error message
-    :rtype: str
-    :raises Exception: When service unavailable or status retrieval fails
-    
-    .. note::
-       This tool is specifically for team members in leadership chat.
-       Players should use get_my_status tool instead.
->>>>>>> cbe0cb39
     """
     try:
         # Lazy-load services only when needed
@@ -221,8 +170,6 @@
         logger.error(f"Failed to get team member status: {e}")
         return create_json_response("error", message=f"Failed to get team member status: {e!s}")
 
-
-<<<<<<< HEAD
 @tool("get_team_members")
 def get_team_members(telegram_id: int, team_id: str, username: str, chat_type: str, role: Optional[str] = None) -> str:
     """
@@ -237,25 +184,6 @@
 
     Returns:
         Formatted string with team member information
-=======
-@tool("get_team_members", result_as_answer=True)
-def get_team_members(team_id: str, role: Optional[str] = None) -> str:
-    """Get team members for a team.
-    
-    Retrieves list of team members (administrative staff) with
-    optional filtering by role.
-    
-    :param team_id: The team ID
-    :type team_id: str
-    :param role: Optional role to filter by (e.g., Coach, Manager)
-    :type role: Optional[str]
-    :returns: JSON string with team member list or error message
-    :rtype: str
-    :raises Exception: When service unavailable or retrieval fails
-    
-    .. note::
-       Returns empty list with success status if no members found
->>>>>>> cbe0cb39
     """
     try:
         # Lazy-load services only when needed
@@ -293,7 +221,6 @@
         return create_json_response("error", message=f"Failed to get team members: {e!s}")
 
 
-<<<<<<< HEAD
 @tool("add_team_member_role")
 def add_team_member_role(telegram_id: int, team_id: str, role: str) -> str:
     """
@@ -306,28 +233,6 @@
 
     Returns:
         Confirmation message
-=======
-@tool("add_team_member_role", result_as_answer=True)
-def add_team_member_role(telegram_id: str, team_id: str, role: str) -> str:
-    """Add a role to a team member.
-    
-    Assigns an additional role to an existing team member.
-    
-    :param telegram_id: The user's Telegram ID
-    :type telegram_id: str
-    :param team_id: The team ID
-    :type team_id: str
-    :param role: The role to add
-    :type role: str
-    :returns: JSON string with confirmation or error message
-    :rtype: str
-    :raises Exception: When role addition fails
-    
-    .. example::
-       >>> result = add_team_member_role("123456", "KTI", "Assistant Coach")
-       >>> print(result)
-       '{"status": "success", "data": {"message": "Successfully added role...", ...}}'
->>>>>>> cbe0cb39
     """
     try:
         container = get_container()
@@ -344,8 +249,6 @@
         logger.error(f"❌ Failed to add role {role} to member {telegram_id}: {e}")
         return create_json_response("error", message=f"Error adding role: {e!s}")
 
-
-<<<<<<< HEAD
 @tool("remove_team_member_role")
 def remove_team_member_role(telegram_id: int, team_id: str, role: str) -> str:
     """
@@ -358,23 +261,6 @@
 
     Returns:
         Confirmation message
-=======
-@tool("remove_team_member_role", result_as_answer=True)
-def remove_team_member_role(telegram_id: str, team_id: str, role: str) -> str:
-    """Remove a role from a team member.
-    
-    Removes a specific role from an existing team member.
-    
-    :param telegram_id: The user's Telegram ID
-    :type telegram_id: str
-    :param team_id: The team ID
-    :type team_id: str
-    :param role: The role to remove
-    :type role: str
-    :returns: JSON string with confirmation or error message
-    :rtype: str
-    :raises Exception: When role removal fails
->>>>>>> cbe0cb39
     """
     try:
         container = get_container()
@@ -392,7 +278,6 @@
         return create_json_response("error", message=f"Error removing role: {e!s}")
 
 
-<<<<<<< HEAD
 @tool("promote_team_member_to_admin")
 def promote_team_member_to_admin(telegram_id: int, team_id: str, promoted_by: str) -> str:
     """
@@ -405,26 +290,6 @@
 
     Returns:
         Confirmation message
-=======
-@tool("promote_team_member_to_admin", result_as_answer=True)
-def promote_team_member_to_admin(telegram_id: str, team_id: str, promoted_by: str) -> str:
-    """Promote a team member to admin role.
-    
-    Grants administrative privileges to an existing team member.
-    
-    :param telegram_id: The user's Telegram ID to promote
-    :type telegram_id: str
-    :param team_id: The team ID
-    :type team_id: str
-    :param promoted_by: The user ID of who is doing the promotion
-    :type promoted_by: str
-    :returns: JSON string with confirmation or error message
-    :rtype: str
-    :raises Exception: When promotion fails
-    
-    .. note::
-       Promotion requires existing admin privileges for the promoting user
->>>>>>> cbe0cb39
     """
     try:
         container = get_container()
