--- conflicted
+++ resolved
@@ -119,7 +119,6 @@
 
 @tool("approve_player", result_as_answer=True)
 @tool_error_handler
-<<<<<<< HEAD
 def approve_player(telegram_id: int, team_id: str, username: str, chat_type: str, player_id: str) -> str:
     """
     Approve a player for match squad selection.
@@ -133,27 +132,6 @@
 
     Returns:
         Success message or error
-=======
-def approve_player(team_id: str, player_id: str) -> str:
-    """Approve a player for match squad selection.
-    
-    Approves a pending player registration and activates their account
-    for participation in team activities and squad selection.
-    
-    :param team_id: The team identifier (available from context)
-    :type team_id: str
-    :param player_id: The player ID to approve (format: 01MH)
-    :type player_id: str
-    :returns: JSON string with success/error status and approval details
-    :rtype: str
-    :raises ToolValidationError: When team_id or player_id format is invalid
-    :raises ToolExecutionError: When PlayerService is unavailable or approval fails
-    
-    .. example::
-       >>> result = approve_player("KTI", "01MH")
-       >>> print(result)
-       '{"status": "success", "data": {"message": "Player Approved...", ...}}'
->>>>>>> cbe0cb39
     """
     # Validate inputs
     team_id = validate_team_id(team_id)
@@ -196,7 +174,6 @@
 
 @tool("get_my_status", result_as_answer=True)
 @tool_error_handler
-<<<<<<< HEAD
 def get_my_status(telegram_id: int, team_id: str, username: str, chat_type: str) -> str:
     """
     Get the current user's status (player or team member based on chat type).
@@ -209,29 +186,6 @@
 
     Returns:
         User status information (player or team member) or error message
-=======
-def get_my_status(telegram_id: Union[str, int], team_id: str, chat_type: str) -> str:
-    """Get the current user's status.
-    
-    Retrieves the current user's status as either a player or team member
-    based on the chat type context. In leadership chat, returns team member
-    status; in main chat, returns player status.
-    
-    :param telegram_id: The Telegram ID of the user (accepts string or int)
-    :type telegram_id: Union[str, int]
-    :param team_id: The ID of the team the user belongs to
-    :type team_id: str
-    :param chat_type: The chat type - determines status lookup type
-    :type chat_type: str
-    :returns: JSON string with user status information or error message
-    :rtype: str
-    :raises ToolValidationError: When telegram_id format is invalid
-    :raises ToolExecutionError: When service is unavailable or lookup fails
-    
-    .. note::
-       Chat type "leadership" returns team member status,
-       other chat types return player status
->>>>>>> cbe0cb39
     """
     # Validate inputs
     team_id = validate_team_id(team_id)
@@ -257,7 +211,6 @@
             if not team_member_service:
                 raise ToolExecutionError("TeamMemberService is not available")
             
-<<<<<<< HEAD
             # Get team member status - this returns formatted text, we need to parse it
             status_text = team_member_service.get_my_status_sync(str(telegram_id_int), team_id)
             
@@ -270,11 +223,7 @@
                 message="Team member status retrieved successfully",
                 data=team_member_data
             )
-=======
-            # Get team member status
-            status = team_member_service.get_my_status_sync(str(telegram_id_int), team_id)
-            return create_json_response("success", data={'status': status})
->>>>>>> cbe0cb39
+
             
         except Exception as e:
             logger.error(f"Failed to get team member status: {e}")
@@ -299,7 +248,6 @@
                 "is_pending": player.status and player.status.lower() == "pending"
             }
             
-<<<<<<< HEAD
             # Add pending note if applicable
             if player_data["is_pending"]:
                 player_data["note"] = "Your registration is pending approval by team leadership."
@@ -309,27 +257,10 @@
                 message="Player status retrieved successfully",
                 data=player_data
             )
-=======
-            player_data = {
-                'name': player.name or "Not provided",
-                'position': player.position or "Not assigned", 
-                'status': status_text,
-                'status_emoji': status_emoji,
-                'player_id': player.player_id or "Not assigned",
-                'phone': player.phone_number or "Not provided",
-                'is_pending': player.status and player.status.lower() == "pending"
-            }
-            
-            if player.status and player.status.lower() == "pending":
-                player_data['note'] = "Your registration is pending approval by team leadership."
-
-            return create_json_response("success", data=player_data)
->>>>>>> cbe0cb39
         else:
             raise ToolExecutionError(f"Player not found for telegram ID {telegram_id_int} in team {team_id}")
 
 
-<<<<<<< HEAD
 @tool("get_player_status")
 @tool_error_handler
 def get_player_status(telegram_id: int, team_id: str, username: str, chat_type: str, phone: str) -> str:
@@ -406,29 +337,6 @@
 
     Returns:
         List of all players or error message
-=======
-@tool("get_player_status", result_as_answer=True)
-def get_player_status(team_id: str, telegram_id: str, phone: str) -> str:
-    """Get player status by phone number.
-    
-    Retrieves detailed player information and status using their
-    registered phone number as the lookup key.
-    
-    :param team_id: Team ID (required, available from context)
-    :type team_id: str
-    :param telegram_id: Telegram ID (required, available from context)
-    :type telegram_id: str
-    :param phone: The player's phone number
-    :type phone: str
-    :returns: JSON string with player status and details or error message
-    :rtype: str
-    :raises ServiceNotAvailableError: When PlayerService is not available
-    :raises Exception: When player lookup fails
-    
-    .. example::
-       >>> result = get_player_status("KTI", "123456", "+1234567890")
-       >>> print(result)
-       '{"status": "success", "data": {"name": "John", ...}}'
     """
     try:
         # Validate inputs using utility functions
@@ -440,14 +348,11 @@
         if validation_error:
             return create_json_response("error", message=validation_error.replace("❌ ", ""))
 
-        validation_error = validate_required_input(phone, "Phone")
-        if validation_error:
-            return create_json_response("error", message=validation_error.replace("❌ ", ""))
-
         # Sanitize inputs
-        phone = sanitize_input(phone, max_length=20)
         team_id = sanitize_input(team_id, max_length=20)
-        telegram_id = sanitize_input(str(telegram_id), max_length=20)
+        # Validate telegram_id
+        telegram_id_int = validate_telegram_id(telegram_id)  # This validates and returns int
+
 
         container = get_container()
         player_service = container.get_service(PlayerService)
@@ -455,95 +360,10 @@
         if not player_service:
             raise ServiceNotAvailableError("PlayerService")
 
-        # Get player status
-        player = player_service.get_player_by_phone_sync(phone, team_id)
-
-        if not player:
-            return create_json_response("error", message=f"Player not found for phone {phone} in team {team_id}")
-
-        # Format response
-        status_emoji = "✅" if player.status.lower() == "active" else "⏳"
-        status_text = player.status.title()
-
-        player_data = {
-            'name': player.name,
-            'position': player.position,
-            'status': status_text,
-            'status_emoji': status_emoji,
-            'player_id': player.player_id or "Not assigned",
-            'phone': player.phone_number or "Not provided"
-        }
-
-        if player.status.lower() == "pending":
-            player_data['note'] = "This player's registration is pending approval by team leadership."
-
-        return create_json_response("success", data=player_data)
-
-    except ServiceNotAvailableError as e:
-        logger.error(f"Service not available in get_player_status: {e}")
-        return create_json_response("error", message=f"Service temporarily unavailable: {e.message}")
-    except Exception as e:
-        logger.error(f"Failed to get player status: {e}", exc_info=True)
-        return create_json_response("error", message=f"Failed to get player status: {e}")
-
-
-@tool("get_all_players", result_as_answer=True)
-def get_all_players(team_id: str, telegram_id: Union[str, int]) -> str:
-    """Get all players in the team.
-    
-    Retrieves a complete list of all registered players in the team,
-    including their status, position, and contact information.
-    
-    :param team_id: Team ID (required, available from context)
-    :type team_id: str
-    :param telegram_id: Telegram ID (required, accepts string or int)
-    :type telegram_id: Union[str, int]
-    :returns: JSON string with list of all players or error message
-    :rtype: str
-    :raises ServiceNotAvailableError: When PlayerService is not available
-    :raises Exception: When retrieval fails
-    
-    .. note::
-       Returns empty list with success status if no players found
->>>>>>> cbe0cb39
-    """
-    try:
-        # Validate inputs using utility functions
-        validation_error = validate_required_input(team_id, "Team ID")
-        if validation_error:
-            return create_json_response("error", message=validation_error.replace("❌ ", ""))
-
-        validation_error = validate_required_input(telegram_id, "Telegram ID")
-        if validation_error:
-            return create_json_response("error", message=validation_error.replace("❌ ", ""))
-
-        # Sanitize inputs
-        team_id = sanitize_input(team_id, max_length=20)
-<<<<<<< HEAD
-        # Validate telegram_id
-        telegram_id_int = validate_telegram_id(telegram_id)  # This validates and returns int
-=======
-        # Convert telegram_id to int for consistency
-        if isinstance(telegram_id, str):
-            try:
-                telegram_id_int = int(telegram_id)
-            except ValueError:
-                return create_json_response("error", message=f"Invalid telegram_id format: {telegram_id}")
-        else:
-            telegram_id_int = int(telegram_id)
->>>>>>> cbe0cb39
-
-        container = get_container()
-        player_service = container.get_service(PlayerService)
-
-        if not player_service:
-            raise ServiceNotAvailableError("PlayerService")
-
         # Get all players
         players = player_service.get_all_players_sync(team_id)
 
         if not players:
-<<<<<<< HEAD
             return create_tool_response(
                 success=True,
                 message="No players found in the team",
@@ -574,24 +394,6 @@
                 "telegram_id": telegram_id_int
             }
         )
-=======
-            return create_json_response("success", data={'message': 'No players found in the team', 'players': []})
-
-        # Format response
-        players_data = []
-        for player in players:
-            status_emoji = "✅" if player.status.lower() == "active" else "⏳"
-            players_data.append({
-                'name': player.name,
-                'position': player.position,
-                'status': player.status.title(),
-                'status_emoji': status_emoji,
-                'player_id': player.player_id or 'Not assigned',
-                'phone': player.phone_number or 'Not provided'
-            })
-
-        return create_json_response("success", data={'message': 'All Players in Team', 'players': players_data})
->>>>>>> cbe0cb39
 
     except ServiceNotAvailableError as e:
         logger.error(f"Service not available in get_all_players: {e}")
@@ -600,8 +402,6 @@
         logger.error(f"Failed to get all players: {e}", exc_info=True)
         return create_json_response("error", message=f"Failed to get all players: {e}")
 
-
-<<<<<<< HEAD
 @tool("get_active_players")
 @tool_error_handler
 def get_active_players(telegram_id: int, team_id: str, username: str, chat_type: str) -> str:
@@ -631,41 +431,6 @@
     # Log tool execution start
     inputs = {'team_id': team_id, 'telegram_id': telegram_id_int}
     log_tool_execution("get_active_players", inputs, True)
-=======
-@tool("get_active_players", result_as_answer=True)
-def get_active_players(team_id: str, telegram_id: str) -> str:
-    """Get all active players in the team.
-    
-    Retrieves a list of players with "active" status from the database.
-    Returns actual database results without any modifications or additions.
-    
-    :param team_id: Team ID (required, available from context)
-    :type team_id: str
-    :param telegram_id: Telegram ID (required, available from context)
-    :type telegram_id: str
-    :returns: JSON string with exact database results - active players or empty list
-    :rtype: str
-    :raises ServiceNotAvailableError: When PlayerService is not available
-    :raises Exception: When database query fails
-    
-    .. warning::
-       This tool returns ONLY actual database results.
-       Agents must not modify or add to the returned data.
-    
-    .. note::
-       Returns empty list with "No active players found" message
-       if database contains no active players
-    """
-    try:
-        # Validate inputs using utility functions
-        validation_error = validate_required_input(team_id, "Team ID")
-        if validation_error:
-            return create_json_response("error", message=validation_error.replace("❌ ", ""))
-
-        validation_error = validate_required_input(telegram_id, "Telegram ID")
-        if validation_error:
-            return create_json_response("error", message=validation_error.replace("❌ ", ""))
->>>>>>> cbe0cb39
 
     container = get_container()
     player_service = container.get_service(PlayerService)
@@ -701,7 +466,6 @@
                 "telegram_id": telegram_id_int
             }
         )
-<<<<<<< HEAD
 
     # Create structured player data with actual database data only
     logger.info(f"🔍 FORMATTING {len(players)} REAL PLAYERS FROM DATABASE")
@@ -719,28 +483,11 @@
             "status_emoji": "✅"
         }
         
-        # Additional validation: Check for specific fake players
-        fake_player_indicators = [
-            "Farhan Fuad",
-            "03FF", 
-            "+447479958935",
-            "Saim",
-            "John Smith",
-            "Jane Doe",
-        ]
-        for fake_indicator in fake_player_indicators:
-            if fake_indicator in str(player_info.values()):
-                logger.error(
-                    f"🚨 CRITICAL ERROR: Player data contains fake player indicator: {fake_indicator}"
-                )
-                logger.error("🚨 THIS SHOULD NEVER HAPPEN - TOOL IS ONLY RETURNING DATABASE DATA")
-                logger.error(f"🚨 Player info: {player_info!r}")
         
         players_data.append(player_info)
 
     # 🚨 CRITICAL: This exact output must be returned by the agent without any modifications
     logger.info(f"🚨 FINAL TOOL OUTPUT: {len(players_data)} real players from database")
-    logger.info("🚨 AGENT MUST RETURN THIS EXACTLY - NO FAKE PLAYERS ALLOWED")
 
     return create_tool_response(
         success=True,
@@ -752,57 +499,6 @@
             "telegram_id": telegram_id_int
         }
     )
-=======
-        if players:
-            player_names = [p.name for p in players]
-            logger.info(f"🔍 ACTUAL PLAYER NAMES FROM DB: {player_names}")
-        else:
-            logger.info(f"🔍 DATABASE RETURNED: Empty list - no active players in team {team_id}")
-
-        if not players:
-            # 🚨 CRITICAL: If database has no players, DO NOT INVENT ANY
-            logger.info(
-                "🚨 ANTI-HALLUCINATION: Returning 'no players found' message - DO NOT ADD FAKE PLAYERS"
-            )
-            return create_json_response("success", data={
-                'message': 'No active players found in the team',
-                'players': []
-            })
-
-        # Format response with actual database data only
-        logger.info(f"🔍 FORMATTING {len(players)} REAL PLAYERS FROM DATABASE")
-        players_data = []
-        
-        for player in players:
-            logger.info(f"🔍 PROCESSING REAL PLAYER: {player.name} (ID: {player.player_id})")
-            player_data = {
-                'name': player.name,
-                'position': player.position,
-                'player_id': player.player_id or 'Not assigned',
-                'phone': player.phone_number or 'Not provided'
-            }
-            players_data.append(player_data)
-
-        result_data = {
-            'message': 'Active Players in Team',
-            'players': players_data
-        }
-
-        # 🚨 CRITICAL: This exact output must be returned by the agent without any modifications
-        logger.info(f"🚨 FINAL TOOL OUTPUT (EXACT): {result_data!r}")
-        logger.info("🚨 AGENT MUST RETURN THIS EXACTLY - NO FAKE PLAYERS ALLOWED")
-
-        # Note: Removed bogus fake player validation that was incorrectly flagging real players
-
-        return create_json_response("success", data=result_data)
-
-    except ServiceNotAvailableError as e:
-        logger.error(f"Service not available in get_active_players: {e}")
-        return create_json_response("error", message=f"Service temporarily unavailable: {e.message}")
-    except Exception as e:
-        logger.error(f"Failed to get active players: {e}", exc_info=True)
-        return create_json_response("error", message=f"Failed to get active players: {e}")
->>>>>>> cbe0cb39
 
 
 def validate_tool_output_integrity(original_output: str, agent_response: str) -> bool:
@@ -831,8 +527,6 @@
 
     return False
 
-
-<<<<<<< HEAD
 @tool("get_player_match")
 @tool_error_handler
 def get_player_match(telegram_id: int, team_id: str, username: str, chat_type: str, match_id: str) -> str:
@@ -852,46 +546,7 @@
     # Validate inputs
     match_id = validate_string_input(match_id, "Match ID", max_length=50)
     team_id = validate_team_id(team_id)
-=======
-@tool("get_player_match", result_as_answer=True)
-def get_player_match(match_id: str, team_id: str) -> str:
-    """Get match details by match ID.
-    
-    Retrieves comprehensive match information including date, time,
-    location, opponent, and current status.
-    
-    :param match_id: The match ID to retrieve
-    :type match_id: str
-    :param team_id: Team ID (required)
-    :type team_id: str
-    :returns: JSON string with match details or error message
-    :rtype: str
-    :raises ServiceNotAvailableError: When MatchService is not available
-    :raises Exception: When match retrieval fails
-    
-    .. example::
-       >>> result = get_player_match("MATCH001", "KTI")
-       >>> print(result)
-       '{"status": "success", "data": {"match_id": "MATCH001", ...}}'
-    """
-    try:
-        # Handle JSON string input using utility functions
-        match_id = extract_single_value(match_id, "match_id")
-        team_id = extract_single_value(team_id, "team_id")
-
-        # Validate inputs using utility functions
-        validation_error = validate_required_input(match_id, "Match ID")
-        if validation_error:
-            return create_json_response("error", message=validation_error.replace("❌ ", ""))
-
-        validation_error = validate_required_input(team_id, "Team ID")
-        if validation_error:
-            return create_json_response("error", message=validation_error.replace("❌ ", ""))
-
-        # Sanitize inputs
-        match_id = sanitize_input(match_id, max_length=20)
-        team_id = sanitize_input(team_id, max_length=20)
->>>>>>> cbe0cb39
+
 
     # Log tool execution start
     inputs = {'match_id': match_id, 'team_id': team_id}
@@ -904,7 +559,6 @@
     if not match_service:
         raise ToolExecutionError("MatchService is not available")
 
-<<<<<<< HEAD
     # Get match details
     match = match_service.get_match_sync(match_id, team_id)
 
@@ -1007,109 +661,3 @@
         message=f"Retrieved team overview for {team_id}: {len(team_members_data)} team members, {len(players_data)} players",
         data=summary_data
     )
-=======
-        if not match:
-            return create_json_response("error", message=f"Match {match_id} not found in team {team_id}")
-
-        # Format match details
-        match_data = {
-            'match_id': match.get("match_id", "N/A"),
-            'date': match.get("date", "N/A"),
-            'time': match.get("time", "N/A"),
-            'location': match.get("location", "N/A"),
-            'opponent': match.get("opponent", "N/A"),
-            'status': match.get("status", "N/A")
-        }
-        
-        return create_json_response("success", data=match_data)
-
-    except ServiceNotAvailableError as e:
-        logger.error(f"Service not available in get_match: {e}")
-        return create_json_response("error", message=f"Service temporarily unavailable: {e.message}")
-    except Exception as e:
-        logger.error(f"Failed to get match: {e}", exc_info=True)
-        return create_json_response("error", message=f"Failed to get match: {e}")
-
-
-@tool("list_team_members_and_players", result_as_answer=True)
-def list_team_members_and_players(team_id: str) -> str:
-    """List all team members and players for a team.
-    
-    Retrieves comprehensive team roster including both administrative
-    team members (coaches, managers) and registered players.
-    
-    :param team_id: The team identifier
-    :type team_id: str
-    :returns: JSON string with team members and players or error message
-    :rtype: str
-    :raises ServiceNotAvailableError: When PlayerService or TeamService unavailable
-    :raises Exception: When roster retrieval fails
-    
-    .. note::
-       Returns both team_members (administrative) and players (athletes)
-       in separate arrays within the response
-    """
-    try:
-        # Handle JSON string input using utility functions
-        team_id = extract_single_value(team_id, "team_id")
-
-        # Validate input using utility functions
-        validation_error = validate_required_input(team_id, "Team ID")
-        if validation_error:
-            return create_json_response("error", message=validation_error.replace("❌ ", ""))
-
-        # Sanitize input
-        team_id = sanitize_input(team_id, max_length=20)
-
-        # Get services from container
-        container = get_container()
-        player_service = container.get_service(PlayerService)
-        team_service = container.get_service("TeamService")  # Assuming TeamService is available
-
-        if not player_service:
-            raise ServiceNotAvailableError("PlayerService")
-
-        if not team_service:
-            raise ServiceNotAvailableError("TeamService")
-
-        # Get players and team members
-        players = player_service.get_all_players_sync(team_id)
-        team_members = team_service.get_team_members_sync(team_id)
-
-        # Format team members
-        team_members_data = []
-        if team_members:
-            for member in team_members:
-                team_members_data.append({
-                    'name': member.name,
-                    'role': member.role.title()
-                })
-
-        # Format players
-        players_data = []
-        if players:
-            for player in players:
-                status_emoji = "✅" if player.status.lower() == "active" else "⏰"
-                players_data.append({
-                    'name': player.name,
-                    'position': player.position,
-                    'status': player.status.title(),
-                    'status_emoji': status_emoji,
-                    'player_id': player.player_id if player.player_id else None
-                })
-
-        result_data = {
-            'team_id': team_id,
-            'team_members': team_members_data,
-            'players': players_data
-        }
-
-        return create_json_response("success", data=result_data)
-
-    except ServiceNotAvailableError as e:
-        logger.error(f"Service not available in list_team_members_and_players: {e}")
-        return create_json_response("error", message=f"Service temporarily unavailable: {e.message}")
-    except Exception as e:
-        logger.error(f"Failed to list team members and players: {e}", exc_info=True)
-        return create_json_response("error", message=f"Failed to list team members and players: {e}")
->>>>>>> cbe0cb39
