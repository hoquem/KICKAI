#!/usr/bin/env python3
"""
Player Tools

This module provides tools for player management operations.
"""

from loguru import logger
from pydantic import BaseModel

from kickai.core.dependency_container import get_container
from kickai.core.exceptions import ServiceNotAvailableError
from kickai.features.communication.domain.services.invite_link_service import InviteLinkService
from kickai.features.player_registration.domain.services.player_service import PlayerService
from kickai.features.team_administration.domain.services.team_service import TeamService
from typing import List, Optional, Union
from kickai.utils.constants import (
    DEFAULT_PLAYER_POSITION,
    ERROR_MESSAGES,
    MAX_NAME_LENGTH,
    MAX_PHONE_LENGTH,
    MAX_POSITION_LENGTH,
    MAX_TEAM_ID_LENGTH,
    MAX_USER_ID_LENGTH,
)
from kickai.utils.crewai_tool_decorator import tool
from kickai.utils.tool_helpers import (
    extract_single_value,
    format_tool_error,
    sanitize_input,
    validate_required_input,
)
from kickai.utils.tool_validation import (
    tool_error_handler,
    validate_team_id,
    validate_user_id,
    validate_player_id,
    validate_phone_number,
    validate_telegram_id,
    validate_context_requirements,
    log_tool_execution,
    create_tool_response,
    ToolValidationError,
    ToolExecutionError,
)


class ApprovePlayerInput(BaseModel):
    """Input model for approve_player tool."""

    player_id: str
    team_id: str


class GetPlayerStatusInput(BaseModel):
    """Input model for get_player_status tool."""

    player_id: str
    team_id: str


class GetMatchInput(BaseModel):
    """Input model for get_match tool."""

    match_id: str
    team_id: str


@tool("approve_player")
@tool_error_handler
def approve_player(team_id: str, player_id: str) -> str:
    """
    Approve a player for match squad selection.

    Args:
        team_id: Team ID (required) - available from context
        player_id: The player ID to approve (M001MH format)

    Returns:
        Success message or error
    """
    # Validate inputs
    team_id = validate_team_id(team_id)
    player_id = validate_player_id(player_id)
    
    # Log tool execution start
    inputs = {'team_id': team_id, 'player_id': player_id}
    log_tool_execution("approve_player", inputs, True)
    
    # Get service
    container = get_container()
    player_service = container.get_service(PlayerService)

    if not player_service:
        raise ToolExecutionError("PlayerService is not available")

    # Approve player
    result = player_service.approve_player_sync(player_id, team_id)

    # Check if result indicates success (starts with ✅)
    if result.startswith("✅"):
        # Extract player name from the result string
        # Expected format: "✅ Player {name} approved and activated successfully"
        try:
            player_name = result.split("Player ")[1].split(" approved")[0]
        except (IndexError, AttributeError):
            player_name = "Unknown"

        return create_tool_response(True, "Player Approved and Activated Successfully", {
            'player_name': player_name,
            'player_id': player_id,
            'status': 'Active'
        })
    else:
        # Result contains error message
        raise ToolExecutionError(f"Failed to approve player: {result}")


@tool("get_my_status")
@tool_error_handler
def get_my_status(telegram_id: Union[str, int], team_id: str, chat_type: str) -> str:
    """
    Get the current user's status (player or team member based on chat type).

    Args:
        telegram_id: The Telegram ID of the user whose status is to be retrieved (accepts string or int).
        team_id: The ID of the team the user belongs to.
        chat_type: The chat type - determines whether to look up player or team member status.

    Returns:
        User status information (player or team member) or error message
    """
    # Validate inputs - convert telegram_id to int first for consistency
    team_id = validate_team_id(team_id)
    
    # Convert telegram_id to int for consistency with database/service layer
    if isinstance(telegram_id, str):
        try:
            telegram_id_int = int(telegram_id)
        except ValueError:
            raise ToolValidationError(f"Invalid telegram_id format: {telegram_id}")
    else:
        telegram_id_int = int(telegram_id)
    
    # Log tool execution start
    inputs = {'team_id': team_id, 'telegram_id': telegram_id_int, 'chat_type': chat_type}
    log_tool_execution("get_my_status", inputs, True)
    
    # Get services from container
    container = get_container()
    player_service = container.get_service(PlayerService)
    
    if not player_service:
        raise ToolExecutionError("PlayerService is not available")

    # Route based on chat type
    if chat_type.lower() in ["leadership", "leadership_chat"]:
        # Get team member information for leadership chat
        try:
            team_member_service = container.get_service("TeamMemberService")
            
            if not team_member_service:
                raise ToolExecutionError("TeamMemberService is not available")
            
            # Get team member status
            status = team_member_service.get_my_status_sync(str(telegram_id_int), team_id)
            return status
            
        except Exception as e:
            logger.error(f"Failed to get team member status: {e}")
            raise ToolExecutionError(f"Failed to get team member status: {e}")
    
    else:
        # Get player information for main chat
        player = player_service.get_player_by_telegram_id_sync(telegram_id_int, team_id)

        if player:
            # Format the status response
            status_emoji = "✅" if player.status and player.status.lower() == "active" else "⏳"
            status_text = player.status.title() if player.status else "Unknown"
            
            result = f"""👤 Player Information

Name: {player.name or "Not provided"}
Position: {player.position or "Not assigned"}
Status: {status_emoji} {status_text}
Player ID: {player.player_id or "Not assigned"}
Phone: {player.phone_number or "Not provided"}"""

            if player.status and player.status.lower() == "pending":
                result += "\n\n⏳ Note: Your registration is pending approval by team leadership."

            return result
        else:
            raise ToolExecutionError(f"Player not found for telegram ID {telegram_id_int} in team {team_id}")


@tool("get_player_status")
def get_player_status(team_id: str, telegram_id: str, phone: str) -> str:
    """
    Get player status by phone number.

    Args:
        team_id: Team ID (required) - available from context
        telegram_id: Telegram ID (required) - available from context
        phone: The player's phone number

    Returns:
        Player status or error message
    """
    try:
        # Validate inputs using utility functions
        validation_error = validate_required_input(team_id, "Team ID")
        if validation_error:
            return validation_error

        validation_error = validate_required_input(telegram_id, "Telegram ID")
        if validation_error:
            return validation_error

        validation_error = validate_required_input(phone, "Phone")
        if validation_error:
            return validation_error

        # Sanitize inputs
        phone = sanitize_input(phone, max_length=20)
        team_id = sanitize_input(team_id, max_length=20)
        telegram_id = sanitize_input(str(telegram_id), max_length=20)

        container = get_container()
        player_service = container.get_service(PlayerService)

        if not player_service:
            raise ServiceNotAvailableError("PlayerService")

        # Get player status
        player = player_service.get_player_by_phone_sync(phone, team_id)

        if not player:
            return format_tool_error(f"Player not found for phone {phone} in team {team_id}")

        # Format response
        status_emoji = "✅" if player.status.lower() == "active" else "⏳"
        status_text = player.status.title()

        result = f"""👤 Player Status

Name: {player.name}
Position: {player.position}
Status: {status_emoji} {status_text}
Player ID: {player.player_id or "Not assigned"}
Phone: {player.phone_number or "Not provided"}"""

        if player.status.lower() == "pending":
            result += (
                "\n\n⏳ Note: This player's registration is pending approval by team leadership."
            )

        return result

    except ServiceNotAvailableError as e:
        logger.error(f"Service not available in get_player_status: {e}")
        return format_tool_error(f"Service temporarily unavailable: {e.message}")
    except Exception as e:
        logger.error(f"Failed to get player status: {e}", exc_info=True)
        return format_tool_error(f"Failed to get player status: {e}")


@tool("get_all_players")
def get_all_players(team_id: str, telegram_id: Union[str, int]) -> str:
    """
    Get all players in the team.

    Args:
        team_id: Team ID (required) - available from context
        telegram_id: Telegram ID (required) - available from context (accepts string or int)

    Returns:
        List of all players or error message
    """
    try:
        # Validate inputs using utility functions
        validation_error = validate_required_input(team_id, "Team ID")
        if validation_error:
            return validation_error

        validation_error = validate_required_input(telegram_id, "Telegram ID")
        if validation_error:
            return validation_error

        # Sanitize inputs
        team_id = sanitize_input(team_id, max_length=20)
        # Convert telegram_id to int for consistency
        if isinstance(telegram_id, str):
            try:
                telegram_id_int = int(telegram_id)
            except ValueError:
                return format_tool_error(f"Invalid telegram_id format: {telegram_id}")
        else:
            telegram_id_int = int(telegram_id)

        container = get_container()
        player_service = container.get_service(PlayerService)

        if not player_service:
            raise ServiceNotAvailableError("PlayerService")

        # Get all players
        players = player_service.get_all_players_sync(team_id)

        if not players:
            return "📋 No players found in the team."

        # Format response
        result = "📋 All Players in Team\n\n"

        for player in players:
            status_emoji = "✅" if player.status.lower() == "active" else "⏳"
            result += f"{status_emoji} {player.name}\n"
            result += f"   • Position: {player.position}\n"
            result += f"   • Status: {player.status.title()}\n"
            result += f"   • Player ID: {player.player_id or 'Not assigned'}\n"
            result += f"   • Phone: {player.phone_number or 'Not provided'}\n\n"

        return result

    except ServiceNotAvailableError as e:
        logger.error(f"Service not available in get_all_players: {e}")
        return format_tool_error(f"Service temporarily unavailable: {e.message}")
    except Exception as e:
        logger.error(f"Failed to get all players: {e}", exc_info=True)
        return format_tool_error(f"Failed to get all players: {e}")


@tool("get_active_players")
def get_active_players(team_id: str, telegram_id: str) -> str:
    """
    Get all active players in the team.

    🚨 CRITICAL ANTI-HALLUCINATION INSTRUCTIONS:
    - This tool queries the ACTUAL DATABASE for active players
    - If the database returns NO players, return "No active players found" - DO NOT INVENT PLAYERS
    - DO NOT add fake players like "John Smith", "Saim", or any other fictional names
    - The agent MUST return this tool's output EXACTLY as received - NO additions, NO modifications
    - NEVER create imaginary player data if the database is empty

    Args:
        team_id: Team ID (required) - available from context
        telegram_id: Telegram ID (required) - available from context

    Returns:
        EXACT database results - List of active players or "No active players found" message
    """
    try:
        # Validate inputs using utility functions
        validation_error = validate_required_input(team_id, "Team ID")
        if validation_error:
            return validation_error

        validation_error = validate_required_input(telegram_id, "Telegram ID")
        if validation_error:
            return validation_error

        # Sanitize inputs
        team_id = sanitize_input(team_id, max_length=20)
        telegram_id = sanitize_input(str(telegram_id), max_length=20)

        container = get_container()
        player_service = container.get_service(PlayerService)

        if not player_service:
            raise ServiceNotAvailableError("PlayerService")

        # Get active players from database
        players = player_service.get_active_players_sync(team_id)

        # Log the actual database results for debugging
        logger.info(
            f"🔍 DATABASE QUERY RESULT: Found {len(players) if players else 0} active players in team {team_id}"
        )
        if players:
            player_names = [p.name for p in players]
            logger.info(f"🔍 ACTUAL PLAYER NAMES FROM DB: {player_names}")
        else:
            logger.info(f"🔍 DATABASE RETURNED: Empty list - no active players in team {team_id}")

        if not players:
            # 🚨 CRITICAL: If database has no players, DO NOT INVENT ANY
            result = "📋 No active players found in the team."
            logger.info(
                "🚨 ANTI-HALLUCINATION: Returning 'no players found' message - DO NOT ADD FAKE PLAYERS"
            )
            return result

        # Format response with actual database data only
        result = "✅ Active Players in Team\n\n"
        logger.info(f"🔍 FORMATTING {len(players)} REAL PLAYERS FROM DATABASE")

        for player in players:
            logger.info(f"🔍 PROCESSING REAL PLAYER: {player.name} (ID: {player.player_id})")
            result += f"👤 {player.name}\n"
            result += f"   • Position: {player.position}\n"
            result += f"   • Player ID: {player.player_id or 'Not assigned'}\n"
            result += f"   • Phone: {player.phone_number or 'Not provided'}\n\n"

        # 🚨 CRITICAL: This exact output must be returned by the agent without any modifications
        logger.info(f"🚨 FINAL TOOL OUTPUT (EXACT): {result!r}")
        logger.info("🚨 AGENT MUST RETURN THIS EXACTLY - NO FAKE PLAYERS ALLOWED")

        # Additional validation: Check for specific fake players in the result
        fake_player_indicators = [
            "Farhan Fuad",
            "03FF",
            "+447479958935",
            "Saim",
            "John Smith",
            "Jane Doe",
        ]
        for fake_indicator in fake_player_indicators:
            if fake_indicator in result:
                logger.error(
                    f"🚨 CRITICAL ERROR: Tool output contains fake player indicator: {fake_indicator}"
                )
                logger.error("🚨 THIS SHOULD NEVER HAPPEN - TOOL IS ONLY RETURNING DATABASE DATA")
                logger.error(f"🚨 Result: {result!r}")

        return result

    except ServiceNotAvailableError as e:
        logger.error(f"Service not available in get_active_players: {e}")
        return format_tool_error(f"Service temporarily unavailable: {e.message}")
    except Exception as e:
        logger.error(f"Failed to get active players: {e}", exc_info=True)
        return format_tool_error(f"Failed to get active players: {e}")


def validate_tool_output_integrity(original_output: str, agent_response: str) -> bool:
    """
    Validate that the agent response matches the original tool output exactly.

    Args:
        original_output: The original tool output
        agent_response: The agent's response

    Returns:
        True if the outputs match exactly, False otherwise
    """
    # Remove any leading/trailing whitespace for comparison
    original_clean = original_output.strip()
    agent_clean = agent_response.strip()

    # Check for exact match
    if original_clean == agent_clean:
        return True

    # Log the difference for debugging
    logger.warning("Tool output integrity check failed:")
    logger.warning(f"Original: {original_clean!r}")
    logger.warning(f"Agent: {agent_clean!r}")

    return False


@tool("get_player_match")
def get_player_match(match_id: str, team_id: str) -> str:
    """
    Get match details by match ID. Requires: match_id, team_id

    Args:
        match_id: The match ID to retrieve
        team_id: Team ID (required)

    Returns:
        Match details or error message
    """
    try:
        # Handle JSON string input using utility functions
        match_id = extract_single_value(match_id, "match_id")
        team_id = extract_single_value(team_id, "team_id")

        # Validate inputs using utility functions
        validation_error = validate_required_input(match_id, "Match ID")
        if validation_error:
            return validation_error

        validation_error = validate_required_input(team_id, "Team ID")
        if validation_error:
            return validation_error

        # Sanitize inputs
        match_id = sanitize_input(match_id, max_length=20)
        team_id = sanitize_input(team_id, max_length=20)

        # Get services from container
        container = get_container()
        match_service = container.get_service("MatchService")

        if not match_service:
            raise ServiceNotAvailableError("MatchService")

        # Get match details
        match = match_service.get_match_sync(match_id, team_id)

        if not match:
            return format_tool_error(f"Match {match_id} not found in team {team_id}")

        # Format match details
        return f"""🌊 Match Details

🎉 Match ID: {match.get("match_id", "N/A")}
📅 Date: {match.get("date", "N/A")}
⏰ Time: {match.get("time", "N/A")}
📍 Location: {match.get("location", "N/A")}
👥 Opponent: {match.get("opponent", "N/A")}
📊 Status: {match.get("status", "N/A")}"""

    except ServiceNotAvailableError as e:
        logger.error(f"Service not available in get_match: {e}")
        return format_tool_error(f"Service temporarily unavailable: {e.message}")
    except Exception as e:
        logger.error(f"Failed to get match: {e}", exc_info=True)
        return format_tool_error(f"Failed to get match: {e}")


@tool("list_team_members_and_players")
def list_team_members_and_players(team_id: str) -> str:
    """
    List all team members and players for a team. Requires: team_id

    Args:
        team_id: Team ID

    Returns:
        List of team members and players or error message
    """
    try:
        # Handle JSON string input using utility functions
        team_id = extract_single_value(team_id, "team_id")

        # Validate input using utility functions
        validation_error = validate_required_input(team_id, "Team ID")
        if validation_error:
            return validation_error

        # Sanitize input
        team_id = sanitize_input(team_id, max_length=20)

        # Get services from container
        container = get_container()
        player_service = container.get_service(PlayerService)
        team_service = container.get_service("TeamService")  # Assuming TeamService is available

        if not player_service:
            raise ServiceNotAvailableError("PlayerService")

        if not team_service:
            raise ServiceNotAvailableError("TeamService")

        # Get players and team members
        players = player_service.get_all_players_sync(team_id)
        team_members = team_service.get_team_members_sync(team_id)

        result = f"""📊 Team Overview for {team_id}\n\n"""

        # Add team members section
        if team_members:
            result += """👔 Team Members:\n"""
            for member in team_members:
<<<<<<< HEAD
                result += f"""• {member.name} - {member.role.title()}\n"""
=======
                result += f"• {member.name} - {member.role.title()}\n"
>>>>>>> b152d7ba
            result += "\n"
        else:
            result += """👔 No team members found\n\n"""

        # Add players section
        if players:
            result += """👥 Players:\n"""
            for player in players:
<<<<<<< HEAD
                status_emoji = """✅""" if player.status.lower() == "active" else """⏰"""
                player_id_display = f""" (ID: {player.player_id})""" if player.player_id else """
                result += f"""• {player.name} - {player.position} {status_emoji} {player.status.title()}{player_id_display}\n"""
=======
                status_emoji = "✅" if player.status.lower() == "active" else "⏳"
                player_id_display = f" (ID: {player.player_id})" if player.player_id else ""
                result += f"• {player.name} - {player.position} {status_emoji} {player.status.title()}{player_id_display}\n"
>>>>>>> b152d7ba
        else:
            result += """👥 No players found"""

        return result

    except ServiceNotAvailableError as e:
        logger.error(f"Service not available in list_team_members_and_players: {e}")
        return format_tool_error(f"Service temporarily unavailable: {e.message}")
    except Exception as e:
        logger.error(f"Failed to list team members and players: {e}", exc_info=True)
        return format_tool_error(f"Failed to list team members and players: {e}")<|MERGE_RESOLUTION|>--- conflicted
+++ resolved
@@ -566,11 +566,9 @@
         if team_members:
             result += """👔 Team Members:\n"""
             for member in team_members:
-<<<<<<< HEAD
+
                 result += f"""• {member.name} - {member.role.title()}\n"""
-=======
-                result += f"• {member.name} - {member.role.title()}\n"
->>>>>>> b152d7ba
+
             result += "\n"
         else:
             result += """👔 No team members found\n\n"""
@@ -579,15 +577,10 @@
         if players:
             result += """👥 Players:\n"""
             for player in players:
-<<<<<<< HEAD
                 status_emoji = """✅""" if player.status.lower() == "active" else """⏰"""
                 player_id_display = f""" (ID: {player.player_id})""" if player.player_id else """
                 result += f"""• {player.name} - {player.position} {status_emoji} {player.status.title()}{player_id_display}\n"""
-=======
-                status_emoji = "✅" if player.status.lower() == "active" else "⏳"
-                player_id_display = f" (ID: {player.player_id})" if player.player_id else ""
-                result += f"• {player.name} - {player.position} {status_emoji} {player.status.title()}{player_id_display}\n"
->>>>>>> b152d7ba
+
         else:
             result += """👥 No players found"""
 
