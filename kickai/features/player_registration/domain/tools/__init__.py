--- conflicted
+++ resolved
@@ -13,7 +13,6 @@
     get_my_status,
     get_player_match,
     get_player_status,
-    get_pending_players,
 )
 
 # Registration tools removed - /register command has been removed from the system
@@ -24,13 +23,6 @@
 #     registration_guidance,
 #     team_member_registration,
 # )
-
-# Import player update tools
-from .update_player_tools import (
-    update_player_information,
-    get_player_updatable_fields,
-    validate_player_update_request,
-)
 
 __all__ = [
     # Registration tools removed - /register command has been removed from the system
@@ -44,16 +36,7 @@
     "get_my_status",
     "get_player_status",
     "get_all_players",
-<<<<<<< HEAD
-    "get_match",
-    "get_pending_players",
-    # Player update tools
-    "update_player_information",
-    "get_player_updatable_fields",
-    "validate_player_update_request",
-=======
     "get_player_match",
->>>>>>> fca65471
 ]
 
 # Note: Removed unused tools: remove_player, get_player_info, list_players
