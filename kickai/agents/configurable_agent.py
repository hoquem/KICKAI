#!/usr/bin/env python3
"""
Configurable Agent for KICKAI System - CrewAI 2025 Best Practices

This module provides a clean, simplified configurable agent that follows CrewAI 2025 
best practices for context passing and tool parameter handling.
"""

import traceback
<<<<<<< HEAD
from typing import Any, Dict, Set, List
=======
from typing import Any, Dict, Set
>>>>>>> b152d7ba

from crewai import Agent, Crew, Process, Task
from loguru import logger

from kickai.agents.tools_manager import AgentToolsManager
from kickai.config.agents import get_agent_config
from kickai.config.llm_config import get_llm_config
from kickai.core.config import get_settings
from kickai.core.enums import AgentRole
from kickai.core.exceptions import AgentInitializationError

<<<<<<< HEAD

class ConfigurableAgent:
    """
    A clean, simplified configurable agent for the KICKAI system.

    Features:
    - CrewAI 2025 best practices
    - Clean initialization and execution
    - Proper context handling
    - Error resilience
    - Inter-agent delegation support
    """

    def __init__(self, agent_role: AgentRole, team_id: str, other_agents: List['ConfigurableAgent'] = None):
        """
        Initialize agent with role and team ID.

        Args:
            agent_role: The role this agent should perform
            team_id: The team this agent belongs to
            other_agents: List of other agents for delegation capabilities
        """
        self.agent_role = agent_role
        self.team_id = team_id
        self.other_agents = other_agents or []

        # Initialize components in clean order
        self._initialize_components()

        logger.info(f"✅ ConfigurableAgent created: {agent_role.value} for team {team_id}")

    def _initialize_components(self):
        """Initialize all required components for the agent."""
        try:
            # 1. Tool registry and manager
            from kickai.agents.tool_registry import initialize_tool_registry
            self.tool_registry = initialize_tool_registry("kickai")
            self._tools_manager = AgentToolsManager(self.tool_registry)

=======

class ConfigurableAgent:
    """
    A clean, simplified configurable agent for the KICKAI system.

    Features:
    - CrewAI 2025 best practices
    - Clean initialization and execution
    - Proper context handling
    - Error resilience
    """

    def __init__(self, agent_role: AgentRole, team_id: str):
        """
        Initialize agent with role and team ID.

        Args:
            agent_role: The role this agent should perform
            team_id: The team this agent belongs to
        """
        self.agent_role = agent_role
        self.team_id = team_id

        # Initialize components in clean order
        self._initialize_components()

        logger.info(f"✅ ConfigurableAgent created: {agent_role.value} for team {team_id}")

    def _initialize_components(self):
        """Initialize all required components for the agent."""
        try:
            # 1. Tool registry and manager
            from kickai.agents.tool_registry import initialize_tool_registry
            self.tool_registry = initialize_tool_registry("kickai")
            self._tools_manager = AgentToolsManager(self.tool_registry)

>>>>>>> b152d7ba
            # 2. LLM configuration
            llm_config = get_llm_config()
            # Use per-agent model selection via llm_config
            main_llm, tool_llm = llm_config.get_llm_for_agent(self.agent_role)
            self.llm = main_llm

            # 3. Agent configuration
            # Use default context for agent initialization
            context = {
                "team_name": "KICKAI",
                "team_id": self.team_id,
                "chat_type": "main",
                "user_role": "public",
                "username": "user"
            }
            self.config = get_agent_config(self.agent_role, context)

            # 4. CrewAI agent
            self.crew_agent = self._create_crew_agent()

        except Exception as e:
            logger.error(f"❌ Failed to initialize ConfigurableAgent: {e}")
            raise AgentInitializationError("ConfigurableAgent", f"Agent initialization failed: {e}")

    def _create_crew_agent(self) -> Agent:
<<<<<<< HEAD
        """Create the underlying CrewAI agent with proper configuration and delegation tools."""
        # Get tools for this agent role
        tools = self._tools_manager.get_tools_for_role(self.agent_role)

        # Add delegation tools for inter-agent communication
        delegation_tools = self._get_delegation_tools()
        if delegation_tools:
            tools.extend(delegation_tools)
            logger.info(f"🔗 Added {len(delegation_tools)} delegation tools to {self.agent_role.value}")

        # Get memory system for this agent
        from kickai.core.memory_manager import get_memory_manager
        memory_manager = get_memory_manager()
        agent_memory = memory_manager.get_memory_for_agent(self.agent_role)
        
        # Create agent with optimized configuration and memory
        settings = get_settings()
=======
        """Create the underlying CrewAI agent with proper configuration."""
        # Get tools for this agent role
        tools = self._tools_manager.get_tools_for_role(self.agent_role)

        # Create agent with optimized configuration
        settings = get_settings()
        # Enforce conservative global cap for safety
        agent_max_rpm = 5
>>>>>>> b152d7ba
        agent = Agent(
            role=self.config.role,
            goal=self.config.goal,
            backstory=self.config.backstory,
            tools=tools,
            llm=self.llm,
            verbose=True,
            max_iter=self.config.max_iterations,
<<<<<<< HEAD
            memory=agent_memory,  # Enable entity-specific memory
        )

        logger.debug(
            f"🔧 Created CrewAI agent for {self.agent_role.value} with {len(tools)} tools"
        )
        return agent

    def _get_delegation_tools(self) -> List[Any]:
        """Get delegation tools for inter-agent communication."""
        if not self.other_agents:
            return []

        try:
            # Convert other agents to CrewAI agents for delegation
            crew_agents = []
            for other_agent in self.other_agents:
                if hasattr(other_agent, 'crew_agent') and other_agent.crew_agent:
                    crew_agents.append(other_agent.crew_agent)

            if crew_agents:
                # Get delegation tools from CrewAI
                delegation_tools = self.crew_agent.get_delegation_tools(crew_agents)
                logger.debug(f"🔗 Created {len(delegation_tools)} delegation tools for {self.agent_role.value}")
                return delegation_tools
            else:
                logger.warning(f"⚠️ No valid CrewAI agents found for delegation in {self.agent_role.value}")
                return []

        except Exception as e:
            logger.error(f"❌ Error creating delegation tools for {self.agent_role.value}: {e}")
            return []

    def set_other_agents(self, other_agents: List['ConfigurableAgent']):
        """Set other agents for delegation capabilities."""
        self.other_agents = other_agents
        # Recreate agent with new delegation tools
        if hasattr(self, 'crew_agent'):
            self.crew_agent = self._create_crew_agent()

    def get_tools(self) -> list:
        """Get the tools available for this agent."""
        if hasattr(self.crew_agent, 'tools'):
            return self.crew_agent.tools
        else:
            # Fallback: get tools from tools manager
            return self._tools_manager.get_tools_for_role(self.agent_role)

    def is_enabled(self) -> bool:
        """Check if this agent is enabled."""
        return self.config.enabled if hasattr(self, 'config') else True

    async def execute(self, task_description: str, context: Dict[str, Any]) -> str:
        """
        Execute a task using CrewAI best practices.

        Args:
            task_description: Description of the task to execute
            context: Execution context with user information

        Returns:
            Result of the task execution

        Raises:
            ValueError: If context is missing or invalid
        """
        if not context:
            raise ValueError("Execution context is required and cannot be empty")

        logger.info(f"🚀 Executing task for {self.agent_role.value}: {task_description[:50]}...")

        try:
            # Validate context to prevent placeholder values
            self._validate_context(context)

            # Create enhanced task description with context
            enhanced_description = self._enhance_task_description(task_description, context)

            # Create and execute CrewAI task
            result = await self._execute_crewai_task(enhanced_description, context)

            logger.info(f"✅ Task completed for {self.agent_role.value}")
            return result

        except Exception as e:
            logger.error(f"❌ Task execution failed for {self.agent_role.value}: {e}")
            logger.error(traceback.format_exc())
            return f"❌ Task execution failed: {e!s}"

    def _validate_context(self, context: Dict[str, Any]):
        """Validate execution context to ensure it's complete and valid."""
        # CrewAI 2025 native validation - check required keys
        required_keys = ['team_id', 'telegram_id', 'username', 'chat_type', 'user_role', 'is_registered']
        for key in required_keys:
            if key not in context:
                raise ValueError(f"Missing required context key: {key}")
            if context[key] is None:
                raise ValueError(f"Context key '{key}' cannot be None")
        
        logger.debug(f"🔍 Context validated for {self.agent_role.value}")

    def _enhance_task_description(self, task_description: str, context: Dict[str, Any]) -> str:
        """
        Enhance task description with execution context for better LLM understanding.

        This follows CrewAI 2025 best practices by making context visible to the LLM.
        """
        # Simplified context info to reduce prompt pollution
        context_info = f"""

Context: team_id="{context['team_id']}", telegram_id={context['telegram_id']}, chat_type="{context['chat_type']}"

Use these parameters when calling tools."""

        return task_description + context_info

    async def _execute_crewai_task(self, task_description: str, context: Dict[str, Any]) -> str:
        """Execute the actual CrewAI task with proper context handling."""
        logger.debug(f"🔧 Creating task with context: {context}")

        # Create task with simplified description to avoid prompt pollution
        task = Task(
            description=task_description,
            agent=self.crew_agent,
            expected_output="A clear and helpful response based on the user's request.",
            config=context,  # Tools access this via get_task_config()
        )

        # Create and execute crew with minimal configuration
        crew = Crew(
            agents=[self.crew_agent],
            tasks=[task],
            process=Process.sequential,
            memory=False,  # Disable memory for stateless execution
            verbose=False,  # Disable verbose logging to reduce output pollution
        )

        logger.info(f"🚀 Starting CrewAI execution for {self.agent_role.value}")

=======
            max_rpm=agent_max_rpm,
        )

        logger.debug(
            f"🔧 Created CrewAI agent for {self.agent_role.value} with {len(tools)} tools, max_rpm={agent_max_rpm} (global cap)"
        )
        return agent

    def get_tools(self) -> list:
        """Get the tools available for this agent."""
        if hasattr(self.crew_agent, 'tools'):
            return self.crew_agent.tools
        else:
            # Fallback: get tools from tools manager
            return self._tools_manager.get_tools_for_role(self.agent_role)

    def is_enabled(self) -> bool:
        """Check if this agent is enabled."""
        return self.config.enabled if hasattr(self, 'config') else True

    async def execute(self, task_description: str, context: Dict[str, Any]) -> str:
        """
        Execute a task using CrewAI best practices.

        Args:
            task_description: Description of the task to execute
            context: Execution context with user information

        Returns:
            Result of the task execution

        Raises:
            ValueError: If context is missing or invalid
        """
        if not context:
            raise ValueError("Execution context is required and cannot be empty")

        logger.info(f"🚀 Executing task for {self.agent_role.value}: {task_description[:50]}...")

        try:
            # Validate context to prevent placeholder values
            self._validate_context(context)

            # Create enhanced task description with context
            enhanced_description = self._enhance_task_description(task_description, context)

            # Create and execute CrewAI task
            result = await self._execute_crewai_task(enhanced_description, context)

            logger.info(f"✅ Task completed for {self.agent_role.value}")
            return result

        except Exception as e:
            logger.error(f"❌ Task execution failed for {self.agent_role.value}: {e}")
            logger.error(traceback.format_exc())
            return f"❌ Task execution failed: {e!s}"

    def _validate_context(self, context: Dict[str, Any]):
        """Validate execution context to ensure it's complete and valid."""
        # CrewAI 2025 native validation - check required keys
        required_keys = ['team_id', 'telegram_id', 'username', 'chat_type', 'user_role', 'is_registered']
        for key in required_keys:
            if key not in context:
                raise ValueError(f"Missing required context key: {key}")
            if context[key] is None:
                raise ValueError(f"Context key '{key}' cannot be None")
        
        logger.debug(f"🔍 Context validated for {self.agent_role.value}")

    def _enhance_task_description(self, task_description: str, context: Dict[str, Any]) -> str:
        """
        Enhance task description with execution context for better LLM understanding.

        This follows CrewAI 2025 best practices by making context visible to the LLM.
        """
        context_info = f"""

EXECUTION CONTEXT FOR TOOL CALLS:
- team_id: "{context['team_id']}"
- telegram_id: {context['telegram_id']}
- username: "{context['username']}"
- chat_type: "{context['chat_type']}"
- user_role: "{context['user_role']}"
- is_registered: {context['is_registered']}

CRITICAL: When calling tools that need context (like get_player_status_by_telegram_id), use these EXACT values as parameters:
- team_id="{context['team_id']}"
- telegram_id={context['telegram_id']}
- chat_type="{context['chat_type']}"
- user_role="{context['user_role']}"
- is_registered={context['is_registered']}"""

        return task_description + context_info

    async def _execute_crewai_task(self, task_description: str, context: Dict[str, Any]) -> str:
        """Execute the actual CrewAI task with proper context handling."""
        logger.debug(f"🔧 Creating task with context: {context}")

        # Create task with context in config (CrewAI 2025 best practice)
        task = Task(
            description=task_description,
            agent=self.crew_agent,
            expected_output="A clear and helpful response based on the user's request.",
            config=context,  # Tools access this via get_task_config()
        )

        # Verify task was created with config
        logger.debug(f"🔍 Task created - has config: {hasattr(task, 'config') and task.config is not None}")
        if hasattr(task, 'config') and task.config:
            logger.debug(f"🔍 Task config keys: {list(task.config.keys())}")

        # CrewAI 2025 native execution - context is passed via task.config
        logger.debug("✅ Context embedded in task for CrewAI native parameter passing")

        # Create and execute crew
        crew = Crew(
            agents=[self.crew_agent],
            tasks=[task],
            process=Process.sequential,
            memory=False,  # Disable memory for stateless execution
            verbose=True,  # Enable verbose logging
        )

        logger.info(f"🚀 Starting CrewAI execution for {self.agent_role.value}")

>>>>>>> b152d7ba
        # Execute and return result
        result = crew.kickoff()

        logger.info(f"✅ CrewAI execution completed for {self.agent_role.value}")
<<<<<<< HEAD
        
        # Clean up the result to remove any prompt pollution
        result_str = result.raw if hasattr(result, 'raw') else str(result)
        
        # Use the sanitizer to clean up any prompt pollution
        from kickai.utils.tool_output_sanitizer import sanitize_tool_output, validate_tool_output
        
        # Validate the output first
        validation = validate_tool_output(result_str)
        
        if validation["is_polluted"]:
            logger.warning(f"⚠️ Tool output pollution detected for {self.agent_role.value}")
            logger.debug(f"🔍 Pollution issues: {validation['issues']}")
            
            # Use the sanitizer to clean the output
            clean_result = sanitize_tool_output(result_str)
            
            if clean_result and clean_result.strip():
                logger.info(f"✅ Successfully cleaned polluted output for {self.agent_role.value}")
                return clean_result
            else:
                logger.error(f"❌ Failed to extract clean data from polluted output for {self.agent_role.value}")
                return f"❌ Error: Tool output was corrupted. Please try again."
        
        return result_str
=======
        return result.raw if hasattr(result, 'raw') else str(result)
>>>>>>> b152d7ba


class AgentFactory:
    """
    A clean factory for creating configurable agents.

    Simplifies agent creation and management.
    """

    def __init__(self, team_id: str):
        """
        Initialize the factory for a specific team.

        Args:
            team_id: The team ID for all agents created by this factory
        """
        self.team_id = team_id
        logger.debug(f"🏭 AgentFactory initialized for team: {team_id}")

    def create_agent(self, role: AgentRole) -> ConfigurableAgent:
        """
        Create a single configurable agent.

        Args:
            role: The role for the agent to create
<<<<<<< HEAD

        Returns:
            Configured agent ready for execution

        Raises:
            AgentInitializationError: If agent creation fails
        """
        try:
            return ConfigurableAgent(role, self.team_id)
        except Exception as e:
            raise AgentInitializationError(role.value, f"Failed to create agent for role {role.value}: {e}")

    def create_all_agents(self) -> Dict[AgentRole, ConfigurableAgent]:
        """
        Create all enabled agents for the team with delegation support.

        Returns:
            Dictionary mapping agent roles to configured agents
        """
        agents = {}

        try:
            from kickai.config.agents import get_enabled_agent_configs
            # Use default context for agent creation
            context = {
                "team_name": "KICKAI",
                "team_id": self.team_id,
                "chat_type": "main",
                "user_role": "public",
                "username": "user"
            }
            enabled_configs = get_enabled_agent_configs(context)

            # First pass: create all agents
            for role in enabled_configs.keys():
                try:
                    agents[role] = self.create_agent(role)
                    logger.debug(f"✅ Created agent: {role.value}")
                except Exception as e:
                    logger.error(f"❌ Failed to create agent {role.value}: {e}")
                    # Continue creating other agents even if one fails

            # Second pass: set up delegation between agents
            for role, agent in agents.items():
                other_agents = [other_agent for other_role, other_agent in agents.items() if other_role != role]
                agent.set_other_agents(other_agents)
                logger.debug(f"🔗 Set up delegation for {role.value} with {len(other_agents)} other agents")

            logger.info(f"🎉 AgentFactory created {len(agents)} agents with delegation support for team {self.team_id}")
            return agents

=======

        Returns:
            Configured agent ready for execution

        Raises:
            AgentInitializationError: If agent creation fails
        """
        try:
            return ConfigurableAgent(role, self.team_id)
        except Exception as e:
            raise AgentInitializationError(role.value, f"Failed to create agent for role {role.value}: {e}")

    def create_all_agents(self) -> Dict[AgentRole, ConfigurableAgent]:
        """
        Create all enabled agents for the team.

        Returns:
            Dictionary mapping agent roles to configured agents
        """
        agents = {}

        try:
            from kickai.config.agents import get_enabled_agent_configs
            # Use default context for agent creation
            context = {
                "team_name": "KICKAI",
                "team_id": self.team_id,
                "chat_type": "main",
                "user_role": "public",
                "username": "user"
            }
            enabled_configs = get_enabled_agent_configs(context)

            for role in enabled_configs.keys():
                try:
                    agents[role] = self.create_agent(role)
                    logger.debug(f"✅ Created agent: {role.value}")
                except Exception as e:
                    logger.error(f"❌ Failed to create agent {role.value}: {e}")
                    # Continue creating other agents even if one fails

            logger.info(f"🎉 AgentFactory created {len(agents)} agents for team {self.team_id}")
            return agents

>>>>>>> b152d7ba
        except Exception as e:
            logger.error(f"❌ Failed to create agents: {e}")
            return agents  # Return whatever agents were successfully created


# Utility functions for backward compatibility and convenience
def create_agent(role: AgentRole, team_id: str) -> ConfigurableAgent:
    """
    Convenience function to create a single agent.

    Args:
        role: Agent role to create
        team_id: Team ID for the agent

    Returns:
        Configured agent
    """
    factory = AgentFactory(team_id)
    return factory.create_agent(role)


def create_all_agents(team_id: str) -> Dict[AgentRole, ConfigurableAgent]:
    """
    Convenience function to create all agents for a team.

    Args:
        team_id: Team ID for all agents

    Returns:
        Dictionary of all created agents
    """
    factory = AgentFactory(team_id)
    return factory.create_all_agents()<|MERGE_RESOLUTION|>--- conflicted
+++ resolved
@@ -7,11 +7,7 @@
 """
 
 import traceback
-<<<<<<< HEAD
 from typing import Any, Dict, Set, List
-=======
-from typing import Any, Dict, Set
->>>>>>> b152d7ba
 
 from crewai import Agent, Crew, Process, Task
 from loguru import logger
@@ -23,7 +19,6 @@
 from kickai.core.enums import AgentRole
 from kickai.core.exceptions import AgentInitializationError
 
-<<<<<<< HEAD
 
 class ConfigurableAgent:
     """
@@ -63,44 +58,6 @@
             self.tool_registry = initialize_tool_registry("kickai")
             self._tools_manager = AgentToolsManager(self.tool_registry)
 
-=======
-
-class ConfigurableAgent:
-    """
-    A clean, simplified configurable agent for the KICKAI system.
-
-    Features:
-    - CrewAI 2025 best practices
-    - Clean initialization and execution
-    - Proper context handling
-    - Error resilience
-    """
-
-    def __init__(self, agent_role: AgentRole, team_id: str):
-        """
-        Initialize agent with role and team ID.
-
-        Args:
-            agent_role: The role this agent should perform
-            team_id: The team this agent belongs to
-        """
-        self.agent_role = agent_role
-        self.team_id = team_id
-
-        # Initialize components in clean order
-        self._initialize_components()
-
-        logger.info(f"✅ ConfigurableAgent created: {agent_role.value} for team {team_id}")
-
-    def _initialize_components(self):
-        """Initialize all required components for the agent."""
-        try:
-            # 1. Tool registry and manager
-            from kickai.agents.tool_registry import initialize_tool_registry
-            self.tool_registry = initialize_tool_registry("kickai")
-            self._tools_manager = AgentToolsManager(self.tool_registry)
-
->>>>>>> b152d7ba
             # 2. LLM configuration
             llm_config = get_llm_config()
             # Use per-agent model selection via llm_config
@@ -126,7 +83,6 @@
             raise AgentInitializationError("ConfigurableAgent", f"Agent initialization failed: {e}")
 
     def _create_crew_agent(self) -> Agent:
-<<<<<<< HEAD
         """Create the underlying CrewAI agent with proper configuration and delegation tools."""
         # Get tools for this agent role
         tools = self._tools_manager.get_tools_for_role(self.agent_role)
@@ -144,16 +100,7 @@
         
         # Create agent with optimized configuration and memory
         settings = get_settings()
-=======
-        """Create the underlying CrewAI agent with proper configuration."""
-        # Get tools for this agent role
-        tools = self._tools_manager.get_tools_for_role(self.agent_role)
-
-        # Create agent with optimized configuration
-        settings = get_settings()
-        # Enforce conservative global cap for safety
-        agent_max_rpm = 5
->>>>>>> b152d7ba
+
         agent = Agent(
             role=self.config.role,
             goal=self.config.goal,
@@ -162,7 +109,6 @@
             llm=self.llm,
             verbose=True,
             max_iter=self.config.max_iterations,
-<<<<<<< HEAD
             memory=agent_memory,  # Enable entity-specific memory
         )
 
@@ -302,138 +248,11 @@
 
         logger.info(f"🚀 Starting CrewAI execution for {self.agent_role.value}")
 
-=======
-            max_rpm=agent_max_rpm,
-        )
-
-        logger.debug(
-            f"🔧 Created CrewAI agent for {self.agent_role.value} with {len(tools)} tools, max_rpm={agent_max_rpm} (global cap)"
-        )
-        return agent
-
-    def get_tools(self) -> list:
-        """Get the tools available for this agent."""
-        if hasattr(self.crew_agent, 'tools'):
-            return self.crew_agent.tools
-        else:
-            # Fallback: get tools from tools manager
-            return self._tools_manager.get_tools_for_role(self.agent_role)
-
-    def is_enabled(self) -> bool:
-        """Check if this agent is enabled."""
-        return self.config.enabled if hasattr(self, 'config') else True
-
-    async def execute(self, task_description: str, context: Dict[str, Any]) -> str:
-        """
-        Execute a task using CrewAI best practices.
-
-        Args:
-            task_description: Description of the task to execute
-            context: Execution context with user information
-
-        Returns:
-            Result of the task execution
-
-        Raises:
-            ValueError: If context is missing or invalid
-        """
-        if not context:
-            raise ValueError("Execution context is required and cannot be empty")
-
-        logger.info(f"🚀 Executing task for {self.agent_role.value}: {task_description[:50]}...")
-
-        try:
-            # Validate context to prevent placeholder values
-            self._validate_context(context)
-
-            # Create enhanced task description with context
-            enhanced_description = self._enhance_task_description(task_description, context)
-
-            # Create and execute CrewAI task
-            result = await self._execute_crewai_task(enhanced_description, context)
-
-            logger.info(f"✅ Task completed for {self.agent_role.value}")
-            return result
-
-        except Exception as e:
-            logger.error(f"❌ Task execution failed for {self.agent_role.value}: {e}")
-            logger.error(traceback.format_exc())
-            return f"❌ Task execution failed: {e!s}"
-
-    def _validate_context(self, context: Dict[str, Any]):
-        """Validate execution context to ensure it's complete and valid."""
-        # CrewAI 2025 native validation - check required keys
-        required_keys = ['team_id', 'telegram_id', 'username', 'chat_type', 'user_role', 'is_registered']
-        for key in required_keys:
-            if key not in context:
-                raise ValueError(f"Missing required context key: {key}")
-            if context[key] is None:
-                raise ValueError(f"Context key '{key}' cannot be None")
-        
-        logger.debug(f"🔍 Context validated for {self.agent_role.value}")
-
-    def _enhance_task_description(self, task_description: str, context: Dict[str, Any]) -> str:
-        """
-        Enhance task description with execution context for better LLM understanding.
-
-        This follows CrewAI 2025 best practices by making context visible to the LLM.
-        """
-        context_info = f"""
-
-EXECUTION CONTEXT FOR TOOL CALLS:
-- team_id: "{context['team_id']}"
-- telegram_id: {context['telegram_id']}
-- username: "{context['username']}"
-- chat_type: "{context['chat_type']}"
-- user_role: "{context['user_role']}"
-- is_registered: {context['is_registered']}
-
-CRITICAL: When calling tools that need context (like get_player_status_by_telegram_id), use these EXACT values as parameters:
-- team_id="{context['team_id']}"
-- telegram_id={context['telegram_id']}
-- chat_type="{context['chat_type']}"
-- user_role="{context['user_role']}"
-- is_registered={context['is_registered']}"""
-
-        return task_description + context_info
-
-    async def _execute_crewai_task(self, task_description: str, context: Dict[str, Any]) -> str:
-        """Execute the actual CrewAI task with proper context handling."""
-        logger.debug(f"🔧 Creating task with context: {context}")
-
-        # Create task with context in config (CrewAI 2025 best practice)
-        task = Task(
-            description=task_description,
-            agent=self.crew_agent,
-            expected_output="A clear and helpful response based on the user's request.",
-            config=context,  # Tools access this via get_task_config()
-        )
-
-        # Verify task was created with config
-        logger.debug(f"🔍 Task created - has config: {hasattr(task, 'config') and task.config is not None}")
-        if hasattr(task, 'config') and task.config:
-            logger.debug(f"🔍 Task config keys: {list(task.config.keys())}")
-
-        # CrewAI 2025 native execution - context is passed via task.config
-        logger.debug("✅ Context embedded in task for CrewAI native parameter passing")
-
-        # Create and execute crew
-        crew = Crew(
-            agents=[self.crew_agent],
-            tasks=[task],
-            process=Process.sequential,
-            memory=False,  # Disable memory for stateless execution
-            verbose=True,  # Enable verbose logging
-        )
-
-        logger.info(f"🚀 Starting CrewAI execution for {self.agent_role.value}")
-
->>>>>>> b152d7ba
+
         # Execute and return result
         result = crew.kickoff()
 
         logger.info(f"✅ CrewAI execution completed for {self.agent_role.value}")
-<<<<<<< HEAD
         
         # Clean up the result to remove any prompt pollution
         result_str = result.raw if hasattr(result, 'raw') else str(result)
@@ -459,9 +278,6 @@
                 return f"❌ Error: Tool output was corrupted. Please try again."
         
         return result_str
-=======
-        return result.raw if hasattr(result, 'raw') else str(result)
->>>>>>> b152d7ba
 
 
 class AgentFactory:
@@ -487,7 +303,6 @@
 
         Args:
             role: The role for the agent to create
-<<<<<<< HEAD
 
         Returns:
             Configured agent ready for execution
@@ -539,52 +354,6 @@
             logger.info(f"🎉 AgentFactory created {len(agents)} agents with delegation support for team {self.team_id}")
             return agents
 
-=======
-
-        Returns:
-            Configured agent ready for execution
-
-        Raises:
-            AgentInitializationError: If agent creation fails
-        """
-        try:
-            return ConfigurableAgent(role, self.team_id)
-        except Exception as e:
-            raise AgentInitializationError(role.value, f"Failed to create agent for role {role.value}: {e}")
-
-    def create_all_agents(self) -> Dict[AgentRole, ConfigurableAgent]:
-        """
-        Create all enabled agents for the team.
-
-        Returns:
-            Dictionary mapping agent roles to configured agents
-        """
-        agents = {}
-
-        try:
-            from kickai.config.agents import get_enabled_agent_configs
-            # Use default context for agent creation
-            context = {
-                "team_name": "KICKAI",
-                "team_id": self.team_id,
-                "chat_type": "main",
-                "user_role": "public",
-                "username": "user"
-            }
-            enabled_configs = get_enabled_agent_configs(context)
-
-            for role in enabled_configs.keys():
-                try:
-                    agents[role] = self.create_agent(role)
-                    logger.debug(f"✅ Created agent: {role.value}")
-                except Exception as e:
-                    logger.error(f"❌ Failed to create agent {role.value}: {e}")
-                    # Continue creating other agents even if one fails
-
-            logger.info(f"🎉 AgentFactory created {len(agents)} agents for team {self.team_id}")
-            return agents
-
->>>>>>> b152d7ba
         except Exception as e:
             logger.error(f"❌ Failed to create agents: {e}")
             return agents  # Return whatever agents were successfully created
