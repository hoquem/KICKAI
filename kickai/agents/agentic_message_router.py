#!/usr/bin/env python3
"""
Agentic Message Router

This module provides centralized agentic message routing following CrewAI best practices.
ALL messages go through agents - no direct processing bypasses the agentic system.
"""

<<<<<<< HEAD
from typing import Any, Optional

from loguru import logger

from kickai.agents.context.context_builder import ContextBuilder
from kickai.agents.handlers.message_router_factory import MessageRouterFactory
from kickai.agents.user_flow_agent import AgentResponse, TelegramMessage, UserFlowAgent, UserFlowDecision
from kickai.core.enums import ChatType


=======
from dataclasses import dataclass
from typing import Any

from loguru import logger

# Lazy imports to avoid circular dependencies
# from kickai.agents.crew_agents import TeamManagementSystem
# from kickai.agents.crew_lifecycle_manager import get_crew_lifecycle_manager
from kickai.agents.user_flow_agent import (
    AgentResponse,
    TelegramMessage,
    UserFlowAgent,
    UserFlowDecision,
)
from kickai.core.context_types import create_context_from_telegram_message
from kickai.core.enums import ChatType


@dataclass
class IntentResult:
    """Intent classification result."""

    intent: str
    confidence: float
    entities: dict[str, Any]


>>>>>>> f67779ca
class AgenticMessageRouter:
    """
    Centralized agentic message routing following CrewAI best practices.

    This router ensures that ALL messages go through the agentic system.
    No direct processing bypasses agents.
    """

    def __init__(self, team_id: str, crewai_system=None):
        self.team_id = team_id
        self.crewai_system = crewai_system
        
        # Initialize components
        self.user_flow_agent = UserFlowAgent(team_id=team_id)
<<<<<<< HEAD
        self.context_builder = ContextBuilder(team_id=team_id)
        self.router_factory = MessageRouterFactory(team_id=team_id, crewai_system=crewai_system)
        
        # Chat configuration
        self.main_chat_id = None
        self.leadership_chat_id = None
        
        logger.info(f"🤖 AgenticMessageRouter initialized for team {team_id}")
=======
        # Lazy initialization to avoid circular dependencies
        self._crew_lifecycle_manager = None
        self._helper_agent = None
        self._setup_router()

    @property
    def crew_lifecycle_manager(self):
        """Lazy load crew lifecycle manager to avoid circular imports."""
        if self._crew_lifecycle_manager is None:
            from kickai.agents.crew_lifecycle_manager import get_crew_lifecycle_manager

            self._crew_lifecycle_manager = get_crew_lifecycle_manager()
        return self._crew_lifecycle_manager

    @property
    def helper_agent(self):
        """Lazy load helper agent to avoid circular imports."""
        if self._helper_agent is None:
            from kickai.agents.helper_task_manager import HelperTaskManager

            self._helper_agent = HelperTaskManager()
        return self._helper_agent

    def _setup_router(self):
        """Set up the router configuration."""
        logger.info(f"🤖 AgenticMessageRouter initialized for team {self.team_id}")
>>>>>>> f67779ca

    async def route_message(self, message: TelegramMessage) -> AgentResponse:
        """
        Route ALL messages through the agentic system.
        No direct processing bypasses agents.

        Args:
            message: Telegram message to route

        Returns:
            AgentResponse with the processed result
        """
        try:
            logger.info(
                f"🔄 AgenticMessageRouter: Routing message from {message.username} in {message.chat_type.value}"
            )

<<<<<<< HEAD
=======
            # Extract command from message text if it's a slash command
            command = None
            if message.text.startswith("/"):
                command = message.text.split()[0]  # Get the first word (the command)
                logger.info(f"🔄 AgenticMessageRouter: Detected command: {command}")

            # Check if this is a helper system command
            if self._is_helper_command(command):
                logger.info(f"🔄 AgenticMessageRouter: Routing to Helper Agent: {command}")
                return await self.route_help_request(message)

            # Check if command is available for this chat type (for registered users)
            if command and not self._is_helper_command(command):
                try:
                    from kickai.core.command_registry_initializer import (
                        get_initialized_command_registry,
                    )

                    registry = get_initialized_command_registry()
                    chat_type_str = message.chat_type.value
                    available_command = registry.get_command_for_chat(command, chat_type_str)

                    if not available_command:
                        logger.warning(f"⚠️ Command {command} not available in {chat_type_str} chat")
                        return AgentResponse(
                            message=self._get_unrecognized_command_message(
                                command, message.chat_type
                            ),
                            success=False,
                            error="Command not available in chat type",
                        )
                except RuntimeError as e:
                    if "Command registry not initialized" in str(e):
                        logger.warning(
                            "⚠️ Command registry not accessible, proceeding without validation"
                        )
                    else:
                        raise

>>>>>>> f67779ca
            # Determine user flow
            user_flow_result = await self.user_flow_agent.determine_user_flow(
                user_id=message.user_id, 
                chat_type=message.chat_type, 
                command=message.text.split()[0] if message.text.startswith("/") else None
            )

            # Get appropriate handler
            handler = self.router_factory.get_handler_for_message(message, user_flow_result.value)

            # Handle the message
            return await handler.handle(message)

        except Exception as e:
            logger.error(f"❌ AgenticMessageRouter failed: {e}")
            return AgentResponse(
                success=False, 
                message="❌ System error. Please try again.", 
                error=str(e)
            )

    async def route_contact_share(self, message: TelegramMessage) -> AgentResponse:
        """
        Route contact sharing messages for phone number linking.

        Args:
            message: Telegram message with contact information

        Returns:
            AgentResponse with the linking result
        """
        try:
            logger.info(f"📱 AgenticMessageRouter: Processing contact share from {message.username}")

            # Use the contact share handler
            handler = self.router_factory.get_handler_for_message(message, "registered_user")
            return await handler.handle(message)

        except Exception as e:
            logger.error(f"❌ Error in contact share routing: {e}")
            return AgentResponse(
                success=False,
                message="I encountered an error processing your contact information. Please try again.",
            )

<<<<<<< HEAD
    async def route_new_member_welcome(self, message: TelegramMessage) -> AgentResponse:
=======
    def _get_unregistered_user_message(self, chat_type: ChatType, username: str) -> str:
        """Get message for unregistered users based on chat type."""
        from kickai.core.constants import BOT_VERSION

        if chat_type == ChatType.LEADERSHIP:
            return f"""👋 Welcome to KICKAI Leadership for {self.team_id}, {username}!

🤖 KICKAI v{BOT_VERSION} - Your AI-powered football team assistant

🤔 You're not registered as a team member yet.

📞 Contact Team Administrator
You need to be added as a team member by the team administrator.

💡 What to do:
1. Contact the team administrator
2. Ask them to add you as a team member using the /addmember command
3. They'll send you an invite link to join the leadership chat
4. Once added, you can access leadership functions

❓ Got here by mistake?
If you're not part of the team leadership, please leave this chat.

Need help? Contact the team administrator."""
        else:
            return f"""👋 Welcome to KICKAI for {self.team_id}, {username}!

🤖 KICKAI v{BOT_VERSION} - Your AI-powered football team assistant

🤔 You're not registered as a player yet.

📞 Contact Team Leadership
You need to be added as a player by someone in the team's leadership.

💬 What to do:
1. Reach out to someone in the team's leadership chat
2. Ask them to add you as a player using the /addplayer command
3. They'll send you an invite link to join the main chat
4. Once added, you can register with your full details

❓ Got here by mistake?
If you're not interested in joining the team, you can leave this chat.

🤖 Need help?
Use /help to see available commands or ask me questions!"""

    async def _process_with_crewai_system(self, message: TelegramMessage) -> AgentResponse:
>>>>>>> f67779ca
        """
        Route new member welcome messages through the agentic system.
        
        Args:
            message: Telegram message with new member context
            
        Returns:
            AgentResponse with welcome message
        """
        try:
            logger.info(f"👋 AgenticMessageRouter: Processing new member welcome for {message.username}")

            # Use the new member welcome handler
            handler = self.router_factory.get_handler_for_message(message, "unregistered_user")
            return await handler.handle(message)

        except Exception as e:
            logger.error(f"❌ Critical error in new member welcome routing: {e}")
            return AgentResponse(
                success=False,
                message="❌ Error processing welcome message. Please try again.",
                error=str(e)
            )

<<<<<<< HEAD
    async def route_command(self, command_name: str, message: TelegramMessage) -> AgentResponse:
        """
        Route command messages through the agentic system with chat-type awareness.

        Args:
            command_name: Name of the command (e.g., "/help", "/myinfo")
            message: Telegram message to route

        Returns:
            AgentResponse with the processed result
        """
        try:
            logger.info(f"🔄 AgenticMessageRouter: Routing command {command_name} in {message.chat_type.value}")

            # Use the command handler
            handler = self.router_factory.get_handler_for_message(message, "registered_user")
            return await handler.handle(message)

        except Exception as e:
            logger.error(f"❌ Error routing command: {e}")
            return AgentResponse(
                message="I encountered an error processing your command. Please try again.",
                success=False,
                error=str(e),
            )

=======
>>>>>>> f67779ca
    def convert_telegram_update_to_message(
        self, update: Any, command_name: str = None, is_new_member: bool = False
    ) -> TelegramMessage:
        """
        Convert Telegram update to domain message.

        Args:
            update: Telegram update object (can be None for new member messages)
            command_name: Optional command name for command messages
            is_new_member: Whether this is for a new member welcome

        Returns:
            TelegramMessage domain object
        """
        try:
            # Handle new member case where update might be None
            if is_new_member and update is None:
                # Create a minimal message for new member processing
                return TelegramMessage(
                    user_id="",  # Will be set by caller
                    chat_id="",  # Will be set by caller
                    chat_type=ChatType.MAIN,  # Will be set by caller
                    username="",  # Will be set by caller
                    team_id=self.team_id,
                    text="",  # Not needed for new member messages
                    raw_update=None,
                    contact_phone=None,
                    contact_user_id=None,
                    is_new_member=True,
                )

            # Standard update processing
            if not update:
                raise ValueError("Update object is required for non-new-member messages")

            user_id = str(update.effective_user.id)
            chat_id = str(update.effective_chat.id)
            username = update.effective_user.username or update.effective_user.first_name

            # Determine chat type
            chat_type = self._determine_chat_type(chat_id)

            # Get message text
            if command_name:
                # For commands, build the full command string
                args = (
                    update.message.text.split()[1:] if len(update.message.text.split()) > 1 else []
                )
                text = f"{command_name} {' '.join(args)}".strip()
            else:
                # For natural language, use the message text
                text = update.message.text.strip()

            # Extract contact information if available
            contact_phone = None
            contact_user_id = None
            if hasattr(update.message, "contact") and update.message.contact:
                contact_phone = update.message.contact.phone_number
                contact_user_id = (
                    str(update.message.contact.user_id)
                    if update.message.contact.user_id
                    else user_id
                )

            return TelegramMessage(
                user_id=user_id,
                chat_id=chat_id,
                chat_type=chat_type,
                username=username,
                team_id=self.team_id,
                text=text,
                raw_update=update,
                contact_phone=contact_phone,
                contact_user_id=contact_user_id,
                is_new_member=is_new_member,
            )

        except Exception as e:
            logger.error(f"❌ Error converting Telegram update to message: {e}")
            # Return a minimal valid message for error cases
            return TelegramMessage(
                user_id="",
                chat_id="",
                chat_type=ChatType.MAIN,
                username="",
                team_id=self.team_id,
                text="",
                raw_update=None,
                contact_phone=None,
                contact_user_id=None,
                is_new_member=is_new_member,
            )

    def _determine_chat_type(self, chat_id: str) -> ChatType:
        """Determine the chat type based on chat ID."""
        # Use configured chat IDs if available
        if self.main_chat_id and self.leadership_chat_id:
            return self._determine_chat_type_with_ids(chat_id)

        # Fallback to simple heuristic
        if chat_id.startswith("-100"):
            # Group chat - we'd need to know which is main vs leadership
            # This should be configured in the router
            return ChatType.MAIN  # Default to main chat
        else:
            return ChatType.PRIVATE

    def set_chat_ids(self, main_chat_id: str, leadership_chat_id: str):
        """Set the chat IDs for proper chat type determination."""
        self.main_chat_id = main_chat_id
        self.leadership_chat_id = leadership_chat_id

    def _determine_chat_type_with_ids(self, chat_id: str) -> ChatType:
        """Determine chat type using configured chat IDs."""
        if chat_id == self.main_chat_id:
            return ChatType.MAIN
        elif chat_id == self.leadership_chat_id:
            return ChatType.LEADERSHIP
        else:
            return ChatType.PRIVATE

    def _is_helper_command(self, command: str) -> bool:
        """
        Check if a command is a helper system command.

        Args:
            command: The command to check

        Returns:
            True if it's a helper command, False otherwise
        """
        # Helper system is now proactive - no command-driven interactions
        return False

    async def route_help_request(self, message: TelegramMessage) -> AgentResponse:
        """
        Route help requests to the Helper Agent using CrewAI tasks.

        Args:
            message: The Telegram message containing the help request

        Returns:
            AgentResponse with the helper's response
        """
        try:
            logger.info("🔄 AgenticMessageRouter: Routing help request to Helper Agent")

            # Extract the query from the message
            query = message.text
            if query.startswith("/"):
                # Remove the command and get the rest as the query
                parts = query.split(" ", 1)
                if len(parts) > 1:
                    query = parts[1]
                else:
                    query = "general help"

            # Create context for the helper agent
            context = {
                "user_id": message.user_id,
                "team_id": self.team_id,
                "chat_type": message.chat_type.value,
                "username": message.username,
                "query": query,
            }

            # Execute help task using the task manager
            response = await self.helper_agent.execute_help_task(
                user_query=query, user_id=message.user_id, team_id=self.team_id, context=context
            )

            return AgentResponse(success=True, message=response, error=None)

        except Exception as e:
            logger.error(f"❌ Error routing help request: {e}")
            return AgentResponse(
                success=False,
                message="❌ Sorry, I encountered an error while helping you. Please try again.",
                error=str(e),
            )

    async def send_proactive_suggestions(self, user_id: str, team_id: str) -> None:
        """
        Send proactive suggestions based on user behavior.

        Args:
            user_id: The user's ID
            team_id: The team's ID
        """
        try:
            # Get the reminder service using the new interface
            from kickai.core.dependency_container import get_container

            container = get_container()
            reminder_service = container.get_service("IReminderService")

            if reminder_service:
                # Schedule periodic reminders
                await reminder_service.schedule_periodic_reminders(user_id, team_id)

        except Exception as e:
            logger.error(f"Error sending proactive suggestions to user {user_id}: {e}")

    async def check_and_send_reminders(self, user_id: str, team_id: str) -> None:
        """
        Check and send pending reminders for a user.

        Args:
            user_id: The user's ID
            team_id: The team's ID
        """
        try:
            # Get the reminder service using the new interface
            from kickai.core.dependency_container import get_container

            container = get_container()
            reminder_service = container.get_service("IReminderService")

            if reminder_service:
                # Get pending reminders
                reminders = await reminder_service.get_pending_reminders(user_id, team_id)

                # Send reminders (in a full implementation, this would send via Telegram)
                for reminder in reminders:
                    logger.info(f"Sending reminder to user {user_id}: {reminder.title}")
                    # TODO: Implement actual Telegram message sending

        except Exception as e:
            logger.error(f"Error checking reminders for user {user_id}: {e}")

    def _get_unrecognized_command_message(self, command: str, chat_type: ChatType) -> str:
        """Get a courteous message for unrecognized commands."""
        if chat_type == ChatType.LEADERSHIP:
            return f"""🤔 I don't recognize the command `{command}` in the leadership chat.

📋 Available commands in leadership chat:
• /help - Show all available commands
• /addplayer - Add a new player
• /addmember - Add a team member
• /approve - Approve a player
• /reject - Reject a player
• /pending - List pending approvals
• /list - List all players and members
• /update - Update your team member information
• /myinfo - View your information
• /status - Check player/team member status

💡 Need help? Try /help to see all available commands."""
        else:  # Main chat
            return f"""🤔 I don't recognize the command `{command}` in the main chat.

📋 Available commands in main chat:
• /help - Show all available commands
• /myinfo - View your player information
• /status - Check your status
• /list - List active players
• /update - Update your player information

💡 Need help? Try /help to see all available commands."""<|MERGE_RESOLUTION|>--- conflicted
+++ resolved
@@ -6,18 +6,6 @@
 ALL messages go through agents - no direct processing bypasses the agentic system.
 """
 
-<<<<<<< HEAD
-from typing import Any, Optional
-
-from loguru import logger
-
-from kickai.agents.context.context_builder import ContextBuilder
-from kickai.agents.handlers.message_router_factory import MessageRouterFactory
-from kickai.agents.user_flow_agent import AgentResponse, TelegramMessage, UserFlowAgent, UserFlowDecision
-from kickai.core.enums import ChatType
-
-
-=======
 from dataclasses import dataclass
 from typing import Any
 
@@ -45,7 +33,6 @@
     entities: dict[str, Any]
 
 
->>>>>>> f67779ca
 class AgenticMessageRouter:
     """
     Centralized agentic message routing following CrewAI best practices.
@@ -57,19 +44,7 @@
     def __init__(self, team_id: str, crewai_system=None):
         self.team_id = team_id
         self.crewai_system = crewai_system
-        
-        # Initialize components
         self.user_flow_agent = UserFlowAgent(team_id=team_id)
-<<<<<<< HEAD
-        self.context_builder = ContextBuilder(team_id=team_id)
-        self.router_factory = MessageRouterFactory(team_id=team_id, crewai_system=crewai_system)
-        
-        # Chat configuration
-        self.main_chat_id = None
-        self.leadership_chat_id = None
-        
-        logger.info(f"🤖 AgenticMessageRouter initialized for team {team_id}")
-=======
         # Lazy initialization to avoid circular dependencies
         self._crew_lifecycle_manager = None
         self._helper_agent = None
@@ -96,7 +71,6 @@
     def _setup_router(self):
         """Set up the router configuration."""
         logger.info(f"🤖 AgenticMessageRouter initialized for team {self.team_id}")
->>>>>>> f67779ca
 
     async def route_message(self, message: TelegramMessage) -> AgentResponse:
         """
@@ -114,8 +88,6 @@
                 f"🔄 AgenticMessageRouter: Routing message from {message.username} in {message.chat_type.value}"
             )
 
-<<<<<<< HEAD
-=======
             # Extract command from message text if it's a slash command
             command = None
             if message.text.startswith("/"):
@@ -155,26 +127,43 @@
                     else:
                         raise
 
->>>>>>> f67779ca
             # Determine user flow
             user_flow_result = await self.user_flow_agent.determine_user_flow(
-                user_id=message.user_id, 
-                chat_type=message.chat_type, 
-                command=message.text.split()[0] if message.text.startswith("/") else None
-            )
-
-            # Get appropriate handler
-            handler = self.router_factory.get_handler_for_message(message, user_flow_result.value)
-
-            # Handle the message
-            return await handler.handle(message)
-
-        except Exception as e:
-            logger.error(f"❌ AgenticMessageRouter failed: {e}")
+                user_id=message.user_id, chat_type=message.chat_type, command=command
+            )
+
+            # Handle unregistered users
+            if user_flow_result == UserFlowDecision.UNREGISTERED_USER:
+                logger.info("🔄 AgenticMessageRouter: Unregistered user flow detected")
+
+                # Check if the message looks like a phone number
+                if self._looks_like_phone_number(message.text):
+                    logger.info(
+                        "📱 AgenticMessageRouter: Detected phone number in message from unregistered user"
+                    )
+                    return await self._handle_phone_number_from_unregistered_user(message)
+
+                # Show welcome message for unregistered users
+                message_text = self._get_unregistered_user_message(
+                    message.chat_type, message.username
+                )
+
+                return AgentResponse(
+                    success=True,
+                    message=message_text,
+                    error=None,
+                    # Contact sharing button only works in private chats, not group chats
+                    needs_contact_button=False,
+                )
+
+            # Handle registered users - normal agentic processing
+            logger.info("🔄 AgenticMessageRouter: Registered user flow detected")
+            return await self._process_with_crewai_system(message)
+
+        except Exception as e:
+            logger.error(f"AgenticMessageRouter failed: {e}")
             return AgentResponse(
-                success=False, 
-                message="❌ System error. Please try again.", 
-                error=str(e)
+                success=False, message="❌ System error. Please try again.", error=str(e)
             )
 
     async def route_contact_share(self, message: TelegramMessage) -> AgentResponse:
@@ -188,22 +177,51 @@
             AgentResponse with the linking result
         """
         try:
-            logger.info(f"📱 AgenticMessageRouter: Processing contact share from {message.username}")
-
-            # Use the contact share handler
-            handler = self.router_factory.get_handler_for_message(message, "registered_user")
-            return await handler.handle(message)
-
-        except Exception as e:
-            logger.error(f"❌ Error in contact share routing: {e}")
+            logger.info(
+                f"📱 AgenticMessageRouter: Processing contact share from {message.username}"
+            )
+
+            # Check if message has contact information
+            if not hasattr(message, "contact_phone") or not message.contact_phone:
+                return AgentResponse(
+                    success=False,
+                    message="❌ No contact information found in message.",
+                    error="Missing contact phone",
+                )
+
+            # Use the phone linking service to link the user
+            from kickai.features.player_registration.domain.services.player_linking_service import (
+                PlayerLinkingService,
+            )
+
+            linking_service = PlayerLinkingService(self.team_id)
+
+            # Attempt to link the user
+            linked_player = await linking_service.link_telegram_user_by_phone(
+                phone=message.contact_phone, telegram_id=message.user_id, username=message.username
+            )
+
+            if linked_player:
+                return AgentResponse(
+                    success=True,
+                    message=f"✅ Successfully linked to your player record: {linked_player.full_name} ({linked_player.player_id})",
+                    error=None,
+                )
+            else:
+                return AgentResponse(
+                    success=False,
+                    message="❌ No player record found with that phone number. Please contact team leadership.",
+                    error="No matching player record",
+                )
+
+        except Exception as e:
+            logger.error(f"AgenticMessageRouter contact share failed: {e}")
             return AgentResponse(
                 success=False,
-                message="I encountered an error processing your contact information. Please try again.",
-            )
-
-<<<<<<< HEAD
-    async def route_new_member_welcome(self, message: TelegramMessage) -> AgentResponse:
-=======
+                message="❌ Error linking account. Please try again or contact team leadership.",
+                error=str(e),
+            )
+
     def _get_unregistered_user_message(self, chat_type: ChatType, username: str) -> str:
         """Get message for unregistered users based on chat type."""
         from kickai.core.constants import BOT_VERSION
@@ -251,95 +269,130 @@
 Use /help to see available commands or ask me questions!"""
 
     async def _process_with_crewai_system(self, message: TelegramMessage) -> AgentResponse:
->>>>>>> f67779ca
-        """
-        Route new member welcome messages through the agentic system.
-        
-        Args:
-            message: Telegram message with new member context
-            
-        Returns:
-            AgentResponse with welcome message
-        """
-        try:
-            logger.info(f"👋 AgenticMessageRouter: Processing new member welcome for {message.username}")
-
-            # Use the new member welcome handler
-            handler = self.router_factory.get_handler_for_message(message, "unregistered_user")
-            return await handler.handle(message)
-
-        except Exception as e:
-            logger.error(f"❌ Critical error in new member welcome routing: {e}")
-            return AgentResponse(
-                success=False,
-                message="❌ Error processing welcome message. Please try again.",
-                error=str(e)
-            )
-
-<<<<<<< HEAD
-    async def route_command(self, command_name: str, message: TelegramMessage) -> AgentResponse:
-        """
-        Route command messages through the agentic system with chat-type awareness.
-
-        Args:
-            command_name: Name of the command (e.g., "/help", "/myinfo")
+        """
+        Route registered user messages to specialized agents.
+
+        Args:
             message: Telegram message to route
 
         Returns:
             AgentResponse with the processed result
         """
         try:
-            logger.info(f"🔄 AgenticMessageRouter: Routing command {command_name} in {message.chat_type.value}")
-
-            # Use the command handler
-            handler = self.router_factory.get_handler_for_message(message, "registered_user")
-            return await handler.handle(message)
-
-        except Exception as e:
-            logger.error(f"❌ Error routing command: {e}")
+            # Get detailed registration status
+            player_service = await self.user_flow_agent._get_player_service()
+            team_service = await self.user_flow_agent._get_team_service()
+
+            is_player = False
+            is_team_member = False
+
+            if player_service:
+                try:
+                    player = await player_service.get_player_by_telegram_id(
+                        message.user_id, message.team_id
+                    )
+                    is_player = player is not None
+                except Exception:
+                    pass
+
+            if team_service:
+                try:
+                    team_member = await team_service.get_team_member_by_telegram_id(
+                        message.team_id, message.user_id
+                    )
+                    is_team_member = team_member is not None
+                except Exception:
+                    pass
+
+            # SIMPLIFIED LOGIC: Chat type determines user type
+            if message.chat_type == ChatType.MAIN:
+                # In main chat, treat as player
+                is_registered = is_player
+                is_team_member = False  # Force team member to False in main chat
+                logger.info(
+                    f"🔄 AgenticMessageRouter: Main chat - treating as player, is_player={is_player}, is_registered={is_registered}"
+                )
+            elif message.chat_type == ChatType.LEADERSHIP:
+                # In leadership chat, treat as team member
+                is_registered = is_team_member
+                is_player = False  # Force player to False in leadership chat
+                logger.info(
+                    f"🔄 AgenticMessageRouter: Leadership chat - treating as team member, is_team_member={is_team_member}, is_registered={is_registered}"
+                )
+            else:
+                # Unknown chat type, assume unregistered
+                is_registered = False
+                is_player = False
+                is_team_member = False
+                logger.warning(
+                    f"⚠️ AgenticMessageRouter: Unknown chat type {message.chat_type}, assuming unregistered"
+                )
+
+            # Create standardized context for CrewAI system
+            standardized_context = create_context_from_telegram_message(
+                user_id=message.user_id,
+                team_id=message.team_id,
+                chat_id=message.chat_id,
+                chat_type=message.chat_type,
+                message_text=message.text,
+                username=message.username,
+                telegram_name=message.username,  # Use username as telegram_name for now
+                is_registered=is_registered,
+                is_player=is_player,
+                is_team_member=is_team_member,
+            )
+
+            # Convert to execution context for backward compatibility
+            execution_context = standardized_context.to_dict()
+            execution_context.update(
+                {
+                    "chat_type": message.chat_type.value,  # Add chat_type for simplified logic
+                    "is_leadership_chat": message.chat_type == ChatType.LEADERSHIP,
+                    "is_main_chat": message.chat_type == ChatType.MAIN,
+                }
+            )
+
+            logger.info(
+                f"🔄 AgenticMessageRouter: User registration status - is_registered={is_registered}, is_player={is_player}, is_team_member={is_team_member}"
+            )
+
+            # Use CrewAI system for registered users
+            if self.crewai_system:
+                logger.info("🔄 AgenticMessageRouter: Routing to CrewAI system")
+                result = await self.crewai_system.execute_task(message.text, execution_context)
+                return AgentResponse(message=result)
+            else:
+                # Use crew lifecycle manager as fallback
+                logger.info("🔄 AgenticMessageRouter: Using crew lifecycle manager")
+                result = await self.crew_lifecycle_manager.execute_task(
+                    team_id=self.team_id,
+                    task_description=message.text,
+                    execution_context=execution_context,
+                )
+                return AgentResponse(message=result)
+
+        except Exception as e:
+            logger.error(f"❌ Error routing to specialized agent: {e}")
             return AgentResponse(
-                message="I encountered an error processing your command. Please try again.",
+                message="I encountered an error processing your request. Please try again.",
                 success=False,
                 error=str(e),
             )
 
-=======
->>>>>>> f67779ca
     def convert_telegram_update_to_message(
-        self, update: Any, command_name: str = None, is_new_member: bool = False
+        self, update: Any, command_name: str = None
     ) -> TelegramMessage:
         """
         Convert Telegram update to domain message.
 
         Args:
-            update: Telegram update object (can be None for new member messages)
+            update: Telegram update object
             command_name: Optional command name for command messages
-            is_new_member: Whether this is for a new member welcome
 
         Returns:
             TelegramMessage domain object
         """
         try:
-            # Handle new member case where update might be None
-            if is_new_member and update is None:
-                # Create a minimal message for new member processing
-                return TelegramMessage(
-                    user_id="",  # Will be set by caller
-                    chat_id="",  # Will be set by caller
-                    chat_type=ChatType.MAIN,  # Will be set by caller
-                    username="",  # Will be set by caller
-                    team_id=self.team_id,
-                    text="",  # Not needed for new member messages
-                    raw_update=None,
-                    contact_phone=None,
-                    contact_user_id=None,
-                    is_new_member=True,
-                )
-
-            # Standard update processing
-            if not update:
-                raise ValueError("Update object is required for non-new-member messages")
-
             user_id = str(update.effective_user.id)
             chat_id = str(update.effective_chat.id)
             username = update.effective_user.username or update.effective_user.first_name
@@ -379,29 +432,16 @@
                 raw_update=update,
                 contact_phone=contact_phone,
                 contact_user_id=contact_user_id,
-                is_new_member=is_new_member,
             )
 
         except Exception as e:
             logger.error(f"❌ Error converting Telegram update to message: {e}")
-            # Return a minimal valid message for error cases
-            return TelegramMessage(
-                user_id="",
-                chat_id="",
-                chat_type=ChatType.MAIN,
-                username="",
-                team_id=self.team_id,
-                text="",
-                raw_update=None,
-                contact_phone=None,
-                contact_user_id=None,
-                is_new_member=is_new_member,
-            )
+            raise
 
     def _determine_chat_type(self, chat_id: str) -> ChatType:
         """Determine the chat type based on chat ID."""
         # Use configured chat IDs if available
-        if self.main_chat_id and self.leadership_chat_id:
+        if hasattr(self, "main_chat_id") and hasattr(self, "leadership_chat_id"):
             return self._determine_chat_type_with_ids(chat_id)
 
         # Fallback to simple heuristic
@@ -416,6 +456,68 @@
         """Set the chat IDs for proper chat type determination."""
         self.main_chat_id = main_chat_id
         self.leadership_chat_id = leadership_chat_id
+
+    def _looks_like_phone_number(self, text: str) -> bool:
+        """Check if text looks like a phone number."""
+        if not text or len(text.strip()) < 10:
+            return False
+
+        # Remove common separators and check if it's mostly digits
+        cleaned = "".join(c for c in text if c.isdigit() or c in "+()-")
+
+        # Must have at least 10 digits
+        digit_count = sum(1 for c in cleaned if c.isdigit())
+        if digit_count < 10:
+            return False
+
+        # Must start with + or be all digits
+        if (
+            cleaned.startswith("+")
+            or cleaned.replace("+", "").replace("-", "").replace("(", "").replace(")", "").isdigit()
+        ):
+            return True
+
+        return False
+
+    async def _handle_phone_number_from_unregistered_user(
+        self, message: TelegramMessage
+    ) -> AgentResponse:
+        """Handle phone number input from unregistered users."""
+        try:
+            logger.info(f"📱 Processing phone number from unregistered user: {message.username}")
+
+            # Use the phone linking service to link the user
+            from kickai.features.player_registration.domain.services.player_linking_service import (
+                PlayerLinkingService,
+            )
+
+            linking_service = PlayerLinkingService(self.team_id)
+
+            # Attempt to link the user
+            linked_player = await linking_service.link_telegram_user_by_phone(
+                phone=message.text.strip(), telegram_id=message.user_id, username=message.username
+            )
+
+            if linked_player:
+                return AgentResponse(
+                    success=True,
+                    message=f"✅ Successfully linked to your player record: {linked_player.full_name} ({linked_player.player_id})\n\n🎉 Welcome to the team! You can now use all team features.",
+                    error=None,
+                )
+            else:
+                return AgentResponse(
+                    success=False,
+                    message="❌ No player record found with that phone number.\n\n💡 **What to do:**\n1. Make sure you were added by team leadership using /addplayer\n2. Check that the phone number matches what was used when you were added\n3. Contact team leadership if you need help",
+                    error="No matching player record",
+                )
+
+        except Exception as e:
+            logger.error(f"❌ Error processing phone number from unregistered user: {e}")
+            return AgentResponse(
+                success=False,
+                message="❌ Error processing your phone number. Please try again or contact team leadership.",
+                error=str(e),
+            )
 
     def _determine_chat_type_with_ids(self, chat_id: str) -> ChatType:
         """Determine chat type using configured chat IDs."""
