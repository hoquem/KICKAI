--- conflicted
+++ resolved
@@ -153,11 +153,8 @@
             metrics.total_requests += 1
             metrics.last_activity = datetime.now()
 
-<<<<<<< HEAD
             # Execute task with simple CrewAI native approach
-=======
-            # Execute task with comprehensive error handling and timeout
->>>>>>> b152d7ba
+
             try:
                 # Add timeout to prevent infinite loops
                 from kickai.core.constants.agent_constants import AgentConstants
@@ -204,11 +201,8 @@
                 metrics.agent_health = health_status.get("agents", {})
                 metrics.memory_usage = {
                     "conversation_count": len(crew.team_memory._conversation_history),
-<<<<<<< HEAD
                     "user_count": len(crew.team_memory._telegram_memories),
-=======
-                    "user_count": len(crew.team_memory._user_memories),
->>>>>>> b152d7ba
+
                 }
             except Exception as health_error:
                 logger.warning(f"⚠️ Health check failed for team {team_id}: {health_error}")
